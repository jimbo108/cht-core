--- conflicted
+++ resolved
@@ -15,11 +15,7 @@
       return {
         patient_id: doc.patient_id,
         patient_name: doc.patient_name,
-<<<<<<< HEAD
-        clinic: utils.getParent(doc.contact, 'clinic'),
-=======
         contact: doc.contact,
->>>>>>> f8959588
         edd: utils.getEDD(doc)
       };
     }));
