{
    "name": "medic",
    "display_name": "Medic Mobile",
    "version": "0.6.0",
    "description": "Medic Mobile combines SMS messaging, data collection, and analytics for health workers and health systems in hard-to-reach areas with or without internet connectivity.",
    "long_description" : "Medic Mobile is a web based SMS data collection and analytics tool focused on community health care workers in rural environments. We help large health organizations collect and analyze data sent from health care workers using ordinary mobile phones.",
    "url": "https://github.com/medic/medic-webapp",
    "categories": ["health", "sms"],
    "icons": {
        "16": "static/img/promo/icon_16.png",
        "48": "static/img/promo/icon_48.png",
        "96": "static/img/promo/icon_96.png",
        "128": "static/img/promo/icon_128.png"
    },
    "promo_images": {
        "small": "static/img/promo/promo_small.png"
    },
    "screenshots": [
        "static/img/promo/promo-messages.png",
        "static/img/promo/promo-reports.png",
        "static/img/promo/promo-analytics.png"
    ],
    "loglevel": "info",
    "load": "lib/app",
    "modules": ["lib"],
    "attachments": [
        "static/audio",
        "static/dist",
        "static/fonts",
        "static/img",
        "templates/inbox.html",
        "ddocs/compiled"
    ],
    "changelog": "Changes.md",
    "node_module_folders" : "api,sentinel",
    "dependencies": {
        "modules": null,
        "properties": null,
        "attachments": null,
        "settings": null,
        "libphonenumber": null,
        "kujua-sms": null,
        "kujua-utils": null,
        "kujua-reporting": null,
        "cookies": null,
        "kanso-app-settings": null,
        "app-settings": ">=0.0.2",
        "url": null,
        "querystring": null,
<<<<<<< HEAD
        "duality": null,
        "couchdb-audit": null,
	"kanso-gardener": null
=======
        "duality": null
>>>>>>> 4add54dd
    },
    "postprocessors": {
        "bundle_templates": "scripts/bundle_templates"
    },
    "status_path": "/status",
    "user_data": {
        "db_prefix": false,
        "available_roles" : ["kujua_user","national_admin","district_admin","kujua_gateway","data_entry"],
        "schema": {
            "descripton": "Medic Mobile",
            "type": "object",
            "properties": {
                "facility_id": {
                    "title": "Facility Id",
                    "type": "string",
                    "je:hint": "autocompleteSelect2",
                    "je:url" : "/{{dbname}}/_design/{{ddoc}}/_rewrite/facilities_select2.json"
                },
                "phone": {
                    "title": "Phone",
                    "type": "string"
                },
                "locale": {
                    "title": "Locale",
                    "type": "string",
                    "description": "Default tries to use best option according to browser settings, you can override that here.",
                    "default": "en"
                }
            }
        }
    },
    "settings_schema" : {
        "description": "Medic Mobile Settings",
        "type": "object",
        "properties": {
            "locales": {
                "title": "Locales",
                "description": "A list of available locales with a unique short code (egs: 'en', 'fr') and a human readable name of the locale (egs: 'English', 'French')",
                "type": "array",
                "items": {
                    "type": "object",
                    "properties": {
                        "code": {
                            "type": "string",
                            "title": "Code",
                            "default": ""
                        },
                        "name": {
                            "type": "string",
                            "title": "Display Name",
                            "default": ""
                        }
                    }
                },
                "default": [
                    {
                        "code": "en",
                        "name": "English"
                    },
                    {
                        "code": "es",
                        "name": "Español (Spanish)"
                    },
                    {
                        "code": "fr",
                        "name": "Français (French)"
                    },
                    {
                        "code": "ne",
                        "name": "नेपाली (Nepali)"
                    },
                    {
                        "code": "sw",
                        "name": "Kiswahili (Swahili)"
                    },
                    {
                        "code": "hi",
                        "name": "हिन्दी (Hindi)"
                    }
                ]
            },
            "locale": {
                "title": "Default Locale For Website",
                "type": "string",
                "description": "The code of the default locale for users logging in to the website. Can be overridden in user settings. Must be one of the codes specified in Locales above.",
                "default": "en"
            },
            "locale_outgoing": {
                "title": "Default Locale For Outgoing Messages",
                "type": "string",
                "description": "The code of the default locale for outgoing messages. Must be one of the codes specified in Locales above.",
                "default": "en"
            },
            "muvuku_webapp_url": {
                "type": "string",
                "title": "Medic Reporter URL",
                "default": "/medic-reporter/_design/medic-reporter/_rewrite/?_embed_mode=2#/examples.json"
            },
            "date_format": {
                "type": "string",
                "title": "Date Format",
                "default": "DD-MMM-YYYY",
                "description": "Format used to display dates."
            },
            "reported_date_format": {
                "type": "string",
                "title": "DateTime Format",
                "default": "DD-MMM-YYYY HH:mm:ss",
                "description": "Format used to display dates and times."
            },
            "forms_only_mode": {
                "type": "boolean",
                "title": "Only Expect Forms",
                "default": false
            },
            "default_responses": {
                "title": "Auto-replies",
                "type": "object",
                "properties": {
                    "start_date": {
                        "type": "string",
                        "title": "Start Date",
                        "default": "",
                        "description": "Auto-replies are added to messages received after this date.  If left empty auto-replies are not added.  Use the format YYYY-MM-DD to define the date, for example 2014-03-27.  This setting only applies to unstructured messages, not forms.  Error replies are added when a message is empty or a form is not found and we are in forms only mode.  Otherwise you will get a default reply. All reply messages are generated based on translation and locale settings.",
                        "pattern": "(^[0-9]{4}\\-[0-9]{2}\\-[0-9]{2}\\s*$|^\\s*$)"
                    }
                }
            },
            "district_admins_access_unallocated_messages": {
                "type": "boolean",
                "title": "Allow District Admins To View Unallocated Messages",
                "default": false,
                "description": "If ticked, district administrators will be able to view messages with no allocated facility as well as messages from their district."
            },
            "default_country_code": {
                "type": "integer",
                "title": "Default Country Code",
                "description": "Messages without a country code will be assigned this country code.",
                "default": 1
            },
            "gateway_number": {
                "type": "string",
                "title": "Gateway Number",
                "description": "This is the number where mobile reporters should send their reports. It is also the number they will receive messages from.  Auto-replies will not be sent to this number to avoid message loops."
            },
            "outgoing_phone_replace": {
                "title": "Outgoing Phone Replacement",
                "type": "object",
                "properties": {
                    "match": {
                        "type": "string",
                        "title": "Match",
                        "description": "The prefix to match.  e.g. +997"
                    },
                    "replace": {
                        "type": "string",
                        "title": "Replace with",
                        "description": "The value to replace the match with"
                    }
                }
            },
            "outgoing_phone_filters": {
                "title": "Outgoing Phone Filters",
                "type": "array",
                "description": "These filters are applied to every phone number on an outgoing message.  This can be useful if your incoming phone number and outgoing phone number formats are slightly different.",
                "items": {
                    "type": "object",
                    "properties": {
                        "match": {
                            "type": "string",
                            "title": "Match",
                            "description": "A regular expression used to match a phone number.  e.g. \\+997"
                        },
                        "replace": {
                            "type": "string",
                            "title": "Replace with",
                            "description": "Replace the match with this value."
                        }
                    }
                }
            },
            "schedule_morning_hours" : {
                "title": "Scheduled Message Morning Hours",
                "description": "Only send messages on or after this hour.",
                "type": "integer",
                "default": 0
            },
            "schedule_morning_minutes" : {
                "title": "Scheduled Message Morning Minutes",
                "description": "Only send messages on or after this minute.",
                "type": "integer",
                "default": 0
            },
            "schedule_evening_hours" : {
                "title": "Scheduled Message Evening Hours",
                "description": "Only send messages on or before this hour.",
                "type": "integer",
                "default": 23
            },
            "schedule_evening_minutes" : {
                "title": "Scheduled Message Evening Minutes",
                "description": "Only send messages on or before this minute.",
                "type": "integer",
                "default": 0
            },
            "synthetic_date" : {
                "title": "Synthetic date",
                "description": "Only use this if you are testing message scheduling and want to simulate a specific date. e.g. 201304121200",
                "type": "string",
                "pattern": "(^[0-9]{12}$|^$)"
            },
            "id_format": {
                "title": "Patient ID Format",
                "type": "string",
                "default": "1111",
                "description": "Length of generated numerical identifiers. Note, an extra check digit is always used, so the default value (1111) generates a length of 5."
            },
            "contact_display_short": {
                "type": "string",
                "title": "Short Contact Display",
                "description": "How to render the contact name in short format? e.g. clinic.name, clinic.contact.name, clinic.parent.name",
                "default": "clinic.name"
            },
            "statistics_submission": {
                "type": "string",
                "title": "Anonymous Statistics Submission",
                "description": "Whether and how to submit anonymous statistics. Valid values: 'none', 'web', 'sms', 'both'",
                "default": "none"
            },
            "statistics_submission_number": {
                "type": "string",
                "title": "Anonymous Statistics Submission SMS Number",
                "description": "The phone number to send Anonymous Statistics to."
            },
            "kujua-reporting": {
                "title": "Scheduled Reports",
                "type": "array",
                "description": "The forms to include in reporting rates stats.",
                "items": {
                    "type": "object",
                    "properties": {
                        "code": {
                            "type": "string",
                            "title": "Form Code",
                            "description": "e.g. ZDIS"
                        },
                        "reporting_freq": {
                            "type": "string",
                            "title": "Frequency",
                            "default": "weekly",
                            "enum": [
                                "weekly",
                                "monthly"
                            ]
                        }
                    }
                },
                "default": []
            },
            "anc_forms": {
                "title": "ANC Reports",
                "type": "object",
                "properties": {
                    "registration": {
                        "type": "string",
                        "title": "Pregnancy Registration Form Code",
                        "description": "e.g. R"
                    },
                    "registrationLmp": {
                        "type": "string",
                        "title": "Pregnancy Registration LMP Form Code",
                        "description": "e.g. P"
                    },
                    "visit": {
                        "type": "string",
                        "title": "Completed ANC Visit Form Code",
                        "description": "e.g. V"
                    },
                    "delivery": {
                        "type": "string",
                        "title": "Delivery Report Form Code",
                        "description": "e.g. D"
                    },
                    "flag": {
                        "type": "string",
                        "title": "Flag Pregnancy Form Code",
                        "description": "e.g. F"
                    }
                }
            },
            "permissions": {
                "title": "Permissions",
                "type": "array",
                "items": {
                    "type": "object",
                    "properties": {
                        "name": {
                            "type": "string",
                            "title": "Permission"
                        },
                        "roles": {
                            "title": "Roles",
                            "type": "array",
                            "default": [],
                            "items": {
                                "type": "string"
                            }
                        }
                    }
                }
            },
            "alerts": {
                "title": "Alerts",
                "type": "array",
                "items": {
                    "type": "object",
                    "properties": {
                        "form": {
                            "type": "string",
                            "title": "Form Code"
                        },
                        "condition": {
                            "type": "string",
                            "je:hint": "textarea",
                            "je:textarea": {
                                "rows": 2
                            },
                            "title": "Condition To Send Alerts",
                            "description": "Alert will be sent when condition is true. Build condition using the notation `form_code(reports_ago).field_id`. E.g.: The following can be used to send an alert if the value of `s1_avail` in form `STCK` falls below the three month average of `s1_used`: \"STCK(0).s1_avail < (STCK(0).s1_used + STCK(1).s1_used + STCK(2).s1_used ) / 3\"."
                        },
                        "message": {
                            "type": "string",
                            "je:hint": "textarea",
                            "je:textarea": {
                                "rows": 2
                            },
                            "title": "Alert Text",
                            "description": "Text that will be sent out in the alert. Variables names can be used. E.g.: {{clinic.name}}, {{s1_name}}."
                        },
                        "recipient": {
                            "type": "string",
                            "title": "Send Alerts To",
                            "description": "The email or phone number to receive alerts. Can also use variable name to receive alert. E.g.: reporting_unit, parent, grandparent, name@ngo.org, +15559870000"
                        }
                    }
                }
            },
            "reminders": {
                "title": "Scheduled Report Reminders",
                "type": "array",
                "items": {
                    "type": "object",
                    "properties": {
                        "form": {
                            "type": "string",
                            "title": "Reminder Form Code",
                            "description": "What form is this reminder for?  e.g. ZDIS"
                        },
                        "text_expression": {
                            "type": "string",
                            "title": "Reminder Text Configuration",
                            "description": "A text expression definition of the schedule.  See http://bunkat.github.io/later/parsers.html#text e.g. at 9am on Monday"
                        },
                        "cron": {
                            "type": "string",
                            "title": "Reminder Cron Configuration",
                            "description": "A cron definition of the schedule. Optional, a text expression will override this.  e.g. weekly on Monday at 9am: '0 9 * * 1'"
                        },
                        "mute_after_form_for": {
                            "type": "string",
                            "title": "Mute Reminders For",
                            "description": "After receiving a form, how long to mute reminders for.  Supported units: years, months, weeks, days, hours, minutes. e.g. 5 days"
                        },
                        "message": {
                            "type": "string",
                            "title": "Reminder Text",
                            "description": "Message to be sent.  The following strings will be substituted into the message: {{week}}, {{year}} and {{form}}.",
                            "je:hint": "textarea",
                            "je:textarea": {
                                "rows": 2
                            }
                        }
                    }
                }
            },
            "registrations": {
                "title": "Registrations",
                "type": "array",
                "items": {
                    "type": "object",
                    "properties": {
                        "form": {
                            "type": "string",
                            "title": "Registration Form",
                            "description": "Form code of a registration form. e.g. ANCR"
                        },
                        "fields": {
                            "title": "Fields",
                            "type": "array",
                            "description": "Available field names for use in validations",
                            "items": {
                                "type": "object",
                                "properties": {
                                    "field_name": {
                                        "type": "string",
                                        "title": "Field Name"
                                    },
                                    "title": {
                                        "type": "string",
                                        "title": "Display Name"
                                    }
                                }
                            },
                            "default": []
                        },
                        "help": {
                            "title": "Help",
                            "type": "string",
                            "description": "Instructions explaining how to use this form, including description and form submission examples in <a href=\"http://daringfireball.net/projects/markdown/syntax\">Markdown format</a>. e.g. Register for this message workflow by sending an SMS with the following format: `ANCR <patientname>`.\n\nFor example, to register \"Maria Soleil\" you would send: `ANCR Maria Soleil`",
                            "je:hint": "textarea",
                            "je:textarea": {
                                "rows": 4
                            }
                        },
                        "events": {
                            "type": "array",
                            "items": {
                                "type": "object",
                                "properties": {
                                    "name": {
                                        "type": "string",
                                        "title": "Event Name",
                                        "default": "on_create",
                                        "enum": ["on_create"],
                                        "je:hint": "enumlabels",
                                        "je:enumlabels": {
                                            "on_create": "On Create"
                                        }
                                    },
                                    "trigger": {
                                        "type": "string",
                                        "title": "Trigger",
                                        "default": "assign_schedule",
                                        "description": "When form is received trigger actions like enrolling in schedule.",
                                        "enum": ["assign_schedule", "add_patient_id", "add_expected_date", "add_birth_date"],
                                        "je:hint": "enumlabels",
                                        "je:enumlabels": {
                                            "assign_schedule": "Assign a schedule",
                                            "add_patient_id": "Add Patient ID",
                                            "add_expected_date": "Add Expected Date",
                                            "add_birth_date": "Add Birth Date"
                                        }
                                    },
                                    "params": {
                                        "type": "string",
                                        "title": "Parameters",
                                        "description": "i.e. if assigning a schedule provide the name."
                                    },
                                    "bool_expr": {
                                        "type": "string",
                                        "title": "Boolean expression",
                                        "description": "If this expression evaluates to false the trigger will be skipped."
                                    }
                                }
                            },
                            "default": []
                        },
                        "validations": {
                            "type": "object",
                            "properties": {
                                "join_responses": {
                                    "title": "Join Validation Responses",
                                    "type": "boolean",
                                    "description": "By default we send one validation response at a time.  Use this option to join or concatenate all validation response messages in one.  Note, like all outgoing messages it will be truncated at 160 characters."
                                },
                                "list": {
                                    "type": "array",
                                    "items": {
                                        "type": "object",
                                        "properties": {
                                            "property": {
                                                "type": "string",
                                                "title": "Property",
                                                "description": "The property on the JSON form to validate. e.g. patient_name"
                                            },
                                            "rule": {
                                                "type": "string",
                                                "title": "Validation Rule",
                                                "description": "The <a href='/medic/_design/medic/_rewrite/#/help/validation' rel='external'>validation rule</a>. Backslashes must be double escaped. e.g. lenMin(5) && lenMax(50)"
                                            },
                                            "message": {
                                                "type": "array",
                                                "title": "Response Message",
                                                "description": "The response when validation fails. <a href='/medic/_design/medic/_rewrite/#/help/messages' rel='external'>Mustache</a> templating is supported.",
                                                "items": {
                                                    "type": "object",
                                                    "properties": {
                                                        "content": {
                                                            "type": "string",
                                                            "title": "Message Content",
                                                            "description": "e.g. '{{patient_name}}' is not a valid patient name. Please submit a patient name between 5 and 50 characters.",
                                                            "je:hint": "textarea",
                                                            "je:textarea": {
                                                                "rows": 2
                                                            }
                                                        },
                                                        "locale": {
                                                            "title": "Locale",
                                                            "type": "string",
                                                            "description": "Set the locale if you need to support responses in multiple languages. e.g. en"
                                                        }
                                                    }
                                                },
                                                "default": []
                                            }
                                        }
                                    }
                                }
                            }
                        },
                        "messages": {
                            "type": "array",
                            "title": "Response Messages",
                            "items": {
                                "type": "object",
                                "properties": {
                                    "message": {
                                        "type": "array",
                                        "title": "Message",
                                        "description": "<a href='/medic/_design/medic/_rewrite/#/help/messages' rel='external'>Mustache</a> templating is supported",
                                        "items": {
                                            "type": "object",
                                            "properties": {
                                                "content": {
                                                    "type": "string",
                                                    "title": "Message Content",
                                                    "je:hint": "textarea",
                                                    "je:textarea": {
                                                        "rows": 2
                                                    }
                                                },
                                                "locale": {
                                                    "title": "Locale",
                                                    "type": "string",
                                                    "description": "Set the locale if you need to support responses in multiple languages. e.g. en"
                                                }
                                            }
                                        },
                                        "default": []
                                    },
                                    "recipient": {
                                        "type": "string",
                                        "title": "Recipient",
                                        "description": "Contact to recieve the message. Use a field name on registration form or one of the following to reference the facility: reporting_unit, parent, grandparent. e.g. reporting_unit"
                                    }
                                }
                            },
                            "default": []
                        }
                    }
                }
            },
            "patient_reports": {
                "title": "Patient Reports",
                "type": "array",
                "items": {
                    "type": "object",
                    "properties": {
                        "form": {
                            "type": "string",
                            "title": "Report Form",
                            "description": "Form code of the report. e.g. ANCV"
                        },
                        "name": {
                            "type": "string",
                            "title": "Display Name e.g. Visits"
                        },
                        "format": {
                            "type": "string",
                            "title": "Expected Format e.g. V <patientid>"
                        },
                        "silence_type": {
                            "type": "string",
                            "title": "Schedule Name",
                            "description": "Name of reminder schedule(s) to clear after receiving this report.  Name needs to match exactly, e.g. ANC Reminders.  If you need to support clearing multiple schedules then separate the names with commas."
                        },
                        "silence_for": {
                            "type": "string",
                            "title": "Silence Window",
                            "description": "The length of time used to find the next reminder group to clear.  Leave blank to clear all reminder groups.  Supported units: years, months, weeks, days, hours, minutes. e.g. 25 days"
                        },
                        "fields": {
                            "title": "Fields",
                            "type": "array",
                            "description": "Available field names for use in validations",
                            "items": {
                                "type": "object",
                                "properties": {
                                    "field_name": {
                                        "type": "string",
                                        "title": "Field Name"
                                    },
                                    "title": {
                                        "type": "string",
                                        "title": "Display Name"
                                    }
                                }
                            },
                            "default": []
                        },
                        "validations": {
                            "type": "object",
                            "properties": {
                                "join_responses": {
                                    "title": "Join Validation Responses",
                                    "type": "boolean",
                                    "description": "By default we send one validation response at a time.  Use this option to join or concatenate all validation response messages in one.  Note, like all outgoing messages it will be truncated at 160 characters."
                                },
                                "list": {
                                    "type": "array",
                                    "items": {
                                        "type": "object",
                                        "properties": {
                                            "property": {
                                                "type": "string",
                                                "title": "Property",
                                                "description": "The property on the JSON form to validate. e.g. patient_id"
                                            },
                                            "rule": {
                                                "type": "string",
                                                "title": "Validation Rule",
                                                "description": "The <a href='/medic/_design/medic/_rewrite/#/help/validation' rel='external'>validation rule</a>. Backslashes must be double escaped. e.g. regex('[0-9]{5}')"
                                            },
                                            "message": {
                                                "title": "Response Message",
                                                "type": "array",
                                                "description": "The response when validation fails. <a href='/medic/_design/medic/_rewrite/#/help/messages' rel='external'>Mustache</a> templating is supported.",
                                                "items": {
                                                    "type": "object",
                                                    "properties": {
                                                        "content": {
                                                            "type": "string",
                                                            "title": "Message Content",
                                                            "description": "e.g. '{{patient_id}}' is not a valid.",
                                                            "je:hint": "textarea",
                                                            "je:textarea": {
                                                                "rows": 2
                                                            }
                                                        },
                                                        "locale": {
                                                            "title": "Locale",
                                                            "type": "string",
                                                            "description": "e.g. en"
                                                        }
                                                    }
                                                },
                                                "default": []
                                            }
                                        }
                                    }
                                }
                            }
                        },
                        "messages": {
                            "type": "array",
                            "title": "Response Messages",
                            "items": {
                                "type": "object",
                                "properties": {
                                    "message": {
										"type": "array",
                                        "title": "Message Text",
                                        "description": "<a href='/medic/_design/medic/_rewrite/#/help/messages' rel='external'>Mustache</a> templating is supported",
                                        "items": {
                                            "type": "object",
                                            "properties": {
                                                "content": {
                                                    "type": "string",
                                                    "title": "Message Content",
                                                    "description": "e.g. '{{patient_id}}' is not a valid.",
                                                    "je:hint": "textarea",
                                                    "je:textarea": {
                                                        "rows": 2
                                                    }
                                                },
                                                "locale": {
                                                    "title": "Locale",
                                                    "type": "string",
                                                    "description": "e.g. en"
                                                }
                                            }
                                        },
                                        "default": []
                                    },
                                    "event_type": {
                                        "type": "string",
                                        "title": "Event Type",
                                        "description": "What should trigger this message?",
                                        "default": "report_accepted",
                                        "enum": [
                                            "report_accepted",
                                            "registration_not_found"
                                        ],
                                        "je:hint": "enumlabels",
                                        "je:enumlabels": {
                                            "report_accepted": "Report Accepted",
                                            "registration_not_found": "Registration Not Found"
                                        }
                                    },
                                    "recipient": {
                                        "type": "string",
                                        "title": "Recipient",
                                        "description": "Contact to recieve the message. Use a field name on registration form or one of the following to reference the facility: reporting_unit, parent, grandparent. e.g. reporting_unit"
                                    }
                                }
                            },
                            "default": []
                        }
                    }
                },
                "default": []
            },
            "schedules": {
                "title": "Schedules",
                "type": "array",
                "items": {
                    "type": "object",
                    "properties": {
                        "name": {
                            "type": "string",
                            "title": "Name",
                            "description": "A unique name to define this schedule. e.g. ANC Reminders"
                        },
                        "summary": {
                            "type": "string",
                            "title": "Summary",
                            "description": "A brief summary of this schedule"
                        },
                        "description": {
                            "type": "string",
                            "title": "Description",
                            "description": "A complete description of this schedule in <a href=\"http://daringfireball.net/projects/markdown/syntax\">markdown format</a>",
                            "je:hint": "textarea",
                            "je:textarea": {
                                "rows": 2
                            }
                        },
                        "start_from": {
                            "type": "string",
                            "title": "Timestamp Property Name",
                            "description": "A timestamp or date property on the record that is used to calculate when messages are sent. e.g. lmp_date.  Use reported_date if you want to reference the date and time the report was received."
                        },
                        "messages": {
                            "type": "array",
                            "title": "Messages",
                            "description": "<a href='/medic/_design/medic/_rewrite/#/help/messages' rel='external'>Mustache</a> templating is supported",
                            "items": {
                                "type": "object",
                                "properties": {
                                    "message": {
                                        "type": "array",
                                        "items": {
                                            "type": "object",
                                            "properties": {
                                                "content": {
                                                    "type": "string",
                                                    "title": "Message Content",
                                                    "je:hint": "textarea",
                                                    "je:textarea": {
                                                        "rows": 2
                                                    }
                                                },
                                                "locale": {
                                                    "title": "Locale",
                                                    "type": "string",
                                                    "description": "Set the locale if you need to support responses in multiple languages. e.g. en"
                                                }
                                            }
                                        },
                                        "default": []
                                    },
                                    "group": {
                                        "type": "integer",
                                        "title": "Message Group Number",
                                        "default": 1,
                                        "description": "You can group reminders together by assigning a group number so they can be cleared in batches. e.g. 1"
                                    },
                                    "offset": {
                                        "type": "string",
                                        "title": "Send Message After",
                                        "description": "This value is added to the timestamp property value to determine when to send the message.  Supported units: years, months, weeks, days, hours, minutes. e.g. 5 days"
                                    },
                                    "send_day": {
                                        "type": "string",
                                        "title": "Send Day",
                                        "default": "monday",
                                        "description": "Optionally specify the nearest day to offset.",
                                        "enum": ["", "monday", "tuesday", "wednesday", "thursday", "friday", "saturday", "sunday"],
                                        "je:hint": "enumlabels",
                                        "je:enumlabels": {
                                            "": "",
                                            "monday": "Monday",
                                            "tuesday": "Tuesday",
                                            "wednesday": "Wednesday",
                                            "thursday": "Thursday",
                                            "friday": "Friday",
                                            "saturday": "Saturday",
                                            "sunday": "Sunday"
                                        }
                                    },
                                    "send_time": {
                                        "type": "string",
                                        "title": "Send Time",
                                        "description": "Specify time of day at which the message is to be sent. Ignored if blank. If timezone offset is not specfiied GMT will be used.  e.g. 20:30 +0300",
                                        "pattern": "(^[0-9]{1,2}:[0-9]{2}\\s*(\\s+[\\+\\-][0-9]{4})?$|^\\s*$)"
                                    },
                                    "recipient": {
                                        "type": "string",
                                        "title": "Recipient",
                                        "description": "Contact to recieve the message. Use a field name on registration form or one of the following to reference the facility: reporting_unit, parent, grandparent. e.g. reporting_unit"
                                    }
                                }
                            },
                            "default": []
                        }
                    }
                }
            },
            "notifications": {
                "title": "Notifications",
                "type": "object",
                "properties": {
                    "off_form": {
                        "type": "string",
                        "title": "Stop Notifications Form",
                        "description": "When receiving a form of this type, stop sending notifications. e.g. OFF"
                    },
                    "on_form": {
                        "type": "string",
                        "title": "Resume Notifications Form",
                        "description": "When receiving a form of this type, resume sending notifications. e.g. ON"
                    },
                    "confirm_deactivation": {
                        "type": "boolean",
                        "title": "Confirm Muting Notifications?",
                        "description": "Disable stopping of notification based on reports, requires administrator action."
                    },
                    "validations": {
                        "type": "object",
                        "properties": {
                            "join_responses": {
                                "title": "Join Validation Responses",
                                "type": "boolean",
                                "description": "By default we send one validation response at a time.  Use this option to join or concatenate all validation response messages in one.  Note, like all outgoing messages it will be truncated at 160 characters."
                            },
                            "list": {
                                "type": "array",
                                "items": {
                                    "type": "object",
                                    "properties": {
                                        "property": {
                                            "type": "string",
                                            "title": "Property",
                                            "description": "The property on the JSON form to validate. e.g. patient_id"
                                        },
                                        "rule": {
                                            "type": "string",
                                            "title": "Validation Rule",
                                            "description": "The <a href='/medic/_design/medic/_rewrite/#/help/validation' rel='external'>validation rule</a>. Backslashes must be double escaped. e.g. regex('[0-9]{5}')"
                                        },
                                        "message": {
                                            "title": "Response Message",
                                            "type": "array",
                                            "description": "The response when validation fails. <a href='/medic/_design/medic/_rewrite/#/help/messages' rel='external'>Mustache</a> templating is supported.",
                                            "items": {
                                                "type": "object",
                                                "properties": {
                                                    "content": {
                                                        "type": "string",
                                                        "title": "Message Content",
                                                        "description": "e.g. '{{patient_id}}' is not a valid.",
                                                        "je:hint": "textarea",
                                                        "je:textarea": {
                                                            "rows": 2
                                                        }
                                                    },
                                                    "locale": {
                                                        "title": "Locale",
                                                        "type": "string",
                                                        "description": "e.g. en"
                                                    }
                                                }
                                            },
                                            "default": []
                                        }
                                    }
                                }
                            }
                        }
                    },
                    "messages": {
                        "type": "array",
                        "title": "Response Messages",
                        "items": {
                            "type": "object",
                            "properties": {
                                "message": {
                                    "type": "array",
                                    "title": "Message",
                                    "description": "<a href='/medic/_design/medic/_rewrite/#/help/messages' rel='external'>Mustache</a> templating is supported",
                                    "items": {
                                        "type": "object",
                                        "properties": {
                                            "content": {
                                                "type": "string",
                                                "title": "Message Content",
                                                "je:hint": "textarea",
                                                "je:textarea": {
                                                    "rows": 2
                                                }
                                            },
                                            "locale": {
                                                "title": "Locale",
                                                "type": "string",
                                                "description": "Set the locale if you need to support responses in multiple languages. e.g. en"
                                            }
                                        }
                                    },
                                    "default": []
                                },
                                "event_type": {
                                    "type": "string",
                                    "title": "Event Type",
                                    "description": "What should trigger this message?",
                                    "default": "patient_not_found",
                                    "enum": [
                                        "patient_not_found",
                                        "confirm_deactivation",
                                        "on_mute",
                                        "on_unmute"
                                    ],
                                    "je:hint": "enumlabels",
                                    "je:enumlabels": {
                                        "patient_not_found": "Patient Not Found",
                                        "confirm_deactivation": "Confirm Deactivation",
                                        "on_mute": "On Mute",
                                        "on_unmute": "On Unmute"
                                    }
                                },
                                "recipient": {
                                    "type": "string",
                                    "title": "Recipient",
                                    "description": "Contact to recieve the message. Use a field name on registration form or one of the following to reference the facility: reporting_unit, parent, grandparent. e.g. reporting_unit"
                                }
                            }
                        },
                        "default": []
                    }
                }
            },
            "tasks": {
                "title": "Task Generation",
                "type": "object",
                "properties": {
                    "rules": {
                        "title": "Rules",
                        "type": "string",
                        "description": "The <a href='https://github.com/C2FO/nools#dsl' rel='external'>Nools DSL</a> rule definition.",
                        "je:hint": "textarea",
                        "je:textarea": {
                            "rows": 20
                        }
                    },
                    "targets": {
                        "title": "Targets",
                        "type": "object",
                        "properties": {
                            "enabled": {
                                "title": "Enabled",
                                "type": "boolean"
                            },
                            "items": {
                                "title": "Items",
                                "type": "array",
                                "default": [],
                                "items": {
                                    "type": "object",
                                    "properties": {
                                        "id": {
                                            "title": "Unique identifier",
                                            "type": "string"
                                        },
                                        "type": {
                                            "title": "Type of statistic",
                                            "type": "string",
                                            "default": "count",
                                            "description": "Either 'count' or 'percent'"
                                        },
                                        "name": {
                                            "title": "Title",
                                            "type": "array",
                                            "items": {
                                                "type": "object",
                                                "properties": {
                                                    "content": {
                                                        "title": "Title Content",
                                                        "type": "string"
                                                    },
                                                    "locale": {
                                                        "title": "Locale",
                                                        "type": "string",
                                                        "default": "en"
                                                    }
                                                }
                                            }
                                        },
                                        "icon": {
                                            "title": "Icon",
                                            "type": "string",
                                            "description": "The id of the configured icon to use"
                                        },
                                        "goal": {
                                            "title": "Goal value",
                                            "type": "integer"
                                        }
                                    }
                                }
                            }
                        }
                    },
                    "schedules": {
                        "title": "Schedules",
                        "type": "array",
                        "default": [],
                        "items": {
                            "type": "object",
                            "properties": {
                                "name": {
                                    "title": "Name",
                                    "type": "string"
                                },
                                "events": {
                                    "title": "Events",
                                    "type": "array",
                                    "description": "The schedule of tasks to generate",
                                    "default": [],
                                    "items": {
                                        "type": "object",
                                        "properties": {
                                            "id": {
                                                "title": "Task ID",
                                                "type": "string"
                                            },
                                            "days": {
                                                "title": "Number of days after event that task is due",
                                                "type": "integer",
                                                "default": 356
                                            },
                                            "start": {
                                                "title": "Number of days before due date to show task",
                                                "type": "integer",
                                                "default": 356
                                            },
                                            "end": {
                                                "title": "Number of days after due date to show task",
                                                "type": "integer",
                                                "default": 356
                                            },
                                            "type": {
                                                "title": "Task type",
                                                "type": "string"
                                            },
                                            "title": {
                                                "title": "Title",
                                                "type": "array",
                                                "description": "<a href='/medic/_design/medic/_rewrite/#/help/messages' rel='external'>Mustache</a> templating is supported",
                                                "default": [],
                                                "items": {
                                                    "type": "object",
                                                    "properties": {
                                                        "content": {
                                                            "type": "string",
                                                            "title": "Title Content"
                                                        },
                                                        "locale": {
                                                            "title": "Locale",
                                                            "type": "string",
                                                            "default": "en"
                                                        }
                                                    }
                                                }
                                            },
                                            "description": {
                                                "title": "Description",
                                                "type": "array",
                                                "description": "<a href='/medic/_design/medic/_rewrite/#/help/messages' rel='external'>Mustache</a> templating is supported",
                                                "default": [],
                                                "items": {
                                                    "type": "object",
                                                    "properties": {
                                                        "content": {
                                                            "type": "string",
                                                            "title": "Description Content"
                                                        },
                                                        "locale": {
                                                            "title": "Locale",
                                                            "type": "string",
                                                            "default": "en"
                                                        }
                                                    }
                                                }
                                            }
                                        }
                                    }
                                }
                            }
                        }
                    }
                }
            },
            "translations": {
                "title": "Translations",
                "type": "array",
                "items": {
                    "type": "object",
                    "properties": {
                        "key": {
                            "type": "string",
                            "title": "Key",
                            "default": ""
                        },
                        "default": {
                            "type": "string",
                            "title": "Default",
                            "default": "",
                            "je:hint": "textarea",
                            "je:textarea": {
                                "rows": 2
                            }
                        },
                        "translations": {
                            "type": "array",
                            "title": "",
                            "items": {
                                "type": "object",
                                "properties": {
                                    "locale": {
                                        "title": "Locale",
                                        "type": "string"
                                    },
                                    "content": {
                                        "title": "Translation",
                                        "type": "string",
                                        "je:hint": "textarea",
                                        "je:textarea": {
                                            "rows": 2
                                        }
                                    }
                                }
                            }
                        }
                    }
                }
            }
        }
    }
}<|MERGE_RESOLUTION|>--- conflicted
+++ resolved
@@ -47,13 +47,9 @@
         "app-settings": ">=0.0.2",
         "url": null,
         "querystring": null,
-<<<<<<< HEAD
         "duality": null,
         "couchdb-audit": null,
-	"kanso-gardener": null
-=======
-        "duality": null
->>>>>>> 4add54dd
+        "kanso-gardener": null
     },
     "postprocessors": {
         "bundle_templates": "scripts/bundle_templates"
