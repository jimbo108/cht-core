--- conflicted
+++ resolved
@@ -1,10 +1,6 @@
 {
     "name": "kujua-base",
-<<<<<<< HEAD
     "version": "0.1.16",
-=======
-    "version": "0.1.16-cdc-nepal",
->>>>>>> 34411580
     "description": "Provide access to your SMS form data.",
     "loglevel": "info",
     "load": "lib/app",
