{
    "name": "kujua-lite",
<<<<<<< HEAD
    "version": "0.4.0",
=======
    "version": "0.3.10",
>>>>>>> 460cd959
    "description": "SMS data collection designed for rural environments.",
    "long_description" : "Kujua Lite is a web based SMS data collection and analytics tool focused on community health care workers in rural environments. We help large health organizations collect and analyze data sent from health care workers using ordinary mobile phones.",
    "url": "https://github.com/medic/kujua-lite",
    "categories": ["health", "sms"],
    "icons": {
        "16": "static/img/promo/icon_16.png",
        "48": "static/img/promo/icon_48.png",
        "96": "static/img/promo/icon_96.png",
        "128": "static/img/promo/icon_128.png"
    },
    "promo_images": {
        "small": "static/img/promo/promo_small.png"
    },
    "screenshots": [
        "static/img/promo/screenshot1.png"
    ],
    "loglevel": "info",
    "load": "lib/app",
    "modules": ["lib", "tests"],
    "attachments": ["static"],
    "dust": {
        "templates": "templates"
    },
    "duality": {
        "base_template": "base.html"
    },
    "changelog": "Changes.md",
    "less": {
        "compress": true,
        "compile": ["static/css/app.less", "static/css/spreadsheet.less"],
        "remove_from_attachments": true
    },
    "node_module_folders" : "sentinel,kujua-api",
    "dependencies_included" : true,
    "bundledDependencies": [
        "packages/underscore"
    ],
    "dependencies": {
        "modules": null,
        "properties": null,
        "attachments": null,
        "settings": null,
        "duality": ">=0.0.18",
        "duality-contrib-session": null,
        "dust": null,
        "duality-dust": null,
        "nodeunit": null,
        "nodeunit-testrunner": null,
        "sinon": null,
        "less-precompiler": null,
        "select2": null,
        "kujua-branding": ">=0.0.2",
        "kujua-sms": null,
        "kujua-utils": null,
        "kujua-reporting": null,
        "jsDump": null,
        "git-info": null,
        "showdown": null,
        "couch-fakerequest": null,
        "underscore-string": null,
        "users": null,
        "cookies": null,
        "moment": ">=2.5.0",
        "moment-timezone": ">=0.0.3",
        "kanso-app-settings": null,
        "garden-app-support": null,
        "app-settings": null,
        "locale": null,
        "couchdb-audit": null,
        "app-settings": null,
        "js-migrations": ">=1.0.0"
    },
    "migration_path": "/kujua-lite/_design/kujua-lite/_rewrite/migration",
    "user_data": {
        "db_prefix": false,
        "available_roles" : ["kujua_user","national_admin","district_admin","kujua_gateway","data_entry"],
        "schema": {
            "descripton": "Kujua Lite",
            "type": "object",
            "properties": {
                "facility_id": {
                    "title": "Facility Id",
                    "type": "string",
                    "je:hint": "autocompleteSelect2",
                    "je:url" : "/{{dbname}}/_design/{{ddoc}}/_rewrite/facilities_select2.json"
                },
                "phone": {
                    "title": "Phone",
                    "type": "string"
                },
                "locale": {
                    "title": "Locale",
                    "type": "string",
                    "description": "Default tries to use best option according to browser settings, you can override that here.",
                    "default": "en"
                }
            }
        }
    },
    "settings_schema" : {
        "description": "Kujua Lite Settings",
        "type": "object",
        "properties": {
            "locales": {
                "title": "Locales",
                "description": "A list of available locales with a unique short code (egs: 'en', 'fr') and a human readable name of the locale (egs: 'English', 'French')",
                "type": "array",
                "items": {
                    "type": "object",
                    "properties": {
                        "code": {
                            "type": "string",
                            "title": "Code",
                            "default": ""
                        },
                        "name": {
                            "type": "string",
                            "title": "Display Name",
                            "default": ""
                        }
                    }
                },
                "default": [
                    {
                        "code": "en",
                        "name": "English"
                    },
                    {
                        "code": "es",
                        "name": "Spanish"
                    },
                    {
                        "code": "fr",
                        "name": "French"
                    },
                    {
                        "code": "ne",
                        "name": "Nepali"
                    },
                    {
                        "code": "sw",
                        "name": "Swahili"
                    }
                ]
            },
            "locale": {
                "title": "Default Locale Code",
                "type": "string",
                "description": "Default tries to use best option according to browser settings, you can override that here. Must be one of the codes specified in Locales above.",
                "default": "en"
            },
            "muvuku_webapp_url": {
                "type": "string",
                "title": "Muvuku Webapp Url",
                "default": "/muvuku-webapp/_design/muvuku-webapp/_rewrite/?_embed_mode=2#/examples.json"
            },
            "reported_date_format": {
                "type": "string",
                "title": "Reported Date Format",
                "default": "MMM hh:mm",
                "description": "Format used to display the reported date field."
            },
            "forms_only_mode": {
                "type": "boolean",
                "title": "Only Expect Forms",
                "default": false
            },
            "gateway_number": {
                "type": "string",
                "title": "Gateway Number"
            },
            "outgoing_phone_replace": {
                "title": "Outgoing Phone Replacement",
                "type": "object",
                "properties": {
                    "match": {
                        "type": "string",
                        "title": "Match",
                        "default": "",
                        "description": "The prefix to match.  e.g. +997"
                    },
                    "replace": {
                        "type": "string",
                        "title": "Replace with",
                        "default": "",
                        "description": "The value to replace the match with"
                    }
                }
            },
            "outgoing_phone_filters": {
                "title": "Outgoing Phone Filters",
                "type": "array",
                "description": "These filters are applied to every phone number on an outgoing message.  This can be useful if your incoming phone number and outgoing phone number formats are slightly different.",
                "items": {
                    "type": "object",
                    "properties": {
                        "match": {
                            "type": "string",
                            "title": "Match",
                            "default": "",
                            "description": "A regular expression used to match a phone number.  e.g. \\+997"
                        },
                        "replace": {
                            "type": "string",
                            "title": "Replace with",
                            "default": "",
                            "description": "Replace the match with this value."
                        }
                    }
                }
            },
            "schedule_morning_hours" : {
                "title": "Scheduled Message Morning Hours",
                "description": "Only send messages on or after this hour.",
                "type": "integer",
                "default": 0
            },
            "schedule_morning_minutes" : {
                "title": "Scheduled Message Morning Minutes",
                "description": "Only send messages on or after this minute.",
                "type": "integer",
                "default": 0
            },
            "schedule_evening_hours" : {
                "title": "Scheduled Message Evening Hours",
                "description": "Only send messages on or before this hour.",
                "type": "integer",
                "default": 23
            },
            "schedule_evening_minutes" : {
                "title": "Scheduled Message Evening Minutes",
                "description": "Only send messages on or before this minute.",
                "type": "integer",
                "default": 0
            },
            "synthetic_date" : {
                "title": "Synthetic date",
                "description": "Only use this if you are testing message scheduling and want to simulate a specific date. e.g. 201304121200",
                "type": "string",
                "pattern": "(^[0-9]{12}$|^$)"
            },
            "id_format": {
                "title": "Patient ID Format",
                "type": "string",
                "default": "1111",
                "description": "Length of generated numerical identifiers. Note, an extra check digit is always used, so the default value (1111) generates a length of 5."
            },
            "contact_display_short": {
                "type": "string",
                "title": "Short Contact Display",
                "description": "How to render the contact name in short format? e.g. clinic.name, clinic.contact.name, clinic.parent.name",
                "default": "clinic.name"
            },
            "kujua-reporting": {
                "title": "Scheduled Reports",
                "type": "array",
                "description": "The forms to include in reporting rates stats.",
                "items": {
                    "type": "object",
                    "properties": {
                        "code": {
                            "type": "string",
                            "title": "Form Code",
                            "default": ""
                        },
                        "reporting_freq": {
                            "type": "string",
                            "title": "Frequency",
                            "enum": [
                                "weekly",
                                "monthly"
                            ],
                            "default": "weekly"
                        }
                    }
                },
                "default": [
                    {
                        "code": "ZDIS",
                        "frequency": "weekly"
                    }
                ]
            },
            "alerts": {
                "title": "Alerts",
                "type": "array",
                "items": {
                    "type": "object",
                    "properties": {
                        "form": {
                            "type": "string",
                            "title": "Form Code"
                        },
                        "condition": {
                            "type": "string",
                            "je:hint": "textarea",
                            "je:textarea": {
                                "rows": 2
                            },
                            "title": "Condition To Send Alerts",
                            "description": "Alert will be sent when condition is true. Build condition using the notation `form_code(reports_ago).field_id`. E.g.: The following can be used to send an alert if the value of `s1_avail` in form `STCK` falls below the three month average of `s1_used`: \"STCK(0).s1_avail < (STCK(0).s1_used + STCK(1).s1_used + STCK(2).s1_used ) / 3\"."
                        },
                        "message": {
                            "type": "string",
                            "je:hint": "textarea",
                            "je:textarea": {
                                "rows": 2
                            },
                            "title": "Alert Text",
                            "default": "",
                            "description": "Text that will be sent out in the alert. Variables names can be used. E.g.: {{clinic.name}}, {{s1_name}}."
                        },
                        "recipient": {
                            "type": "string",
                            "title": "Send Alerts To",
                            "default": "",
                            "description": "The email or phone number to receive alerts. Can also use variable name to receive alert. E.g.: reporting_unit, parent, grandparent, name@ngo.org, +15559870000"
                        }
                    }
                }
            },
            "reminders": {
                "title": "Scheduled Report Reminders",
                "type": "array",
                "items": {
                    "type": "object",
                    "properties": {
                        "form": {
                            "type": "string",
                            "title": "Reminder Form Code",
                            "description": "What form is this reminder for?  e.g. ZDIS"
                        },
                        "text_expression": {
                            "type": "string",
                            "title": "Reminder Text Configuration",
                            "description": "A text expression definition of the schedule.  See http://bunkat.github.io/later/parsers.html#text e.g. at 9am on Monday"
                        },
                        "cron": {
                            "type": "string",
                            "title": "Reminder Cron Configuration",
                            "description": "A cron definition of the schedule. Optional, a text expression will override this.  e.g. weekly on Monday at 9am: '0 9 * * 1'"
                        },
                        "mute_after_form_for": {
                            "type": "string",
                            "title": "Mute Reminders For",
                            "description": "After receiving a form, how long to mute reminders for.  Supported units: years, months, weeks, days, hours, minutes. e.g. 5 days"
                        },
                        "message": {
                            "type": "string",
                            "title": "Reminder Text",
                            "description": "Message to be sent.  The following strings will be substituted into the message: {{week}}, {{year}} and {{form}}.",
                            "je:hint": "textarea",
                            "je:textarea": {
                                "rows": 2
                            }
                        }
                    }
                }
            },
            "registrations": {
                "title": "Registrations",
                "type": "array",
                "items": {
                    "type": "object",
                    "properties": {
                        "form": {
                            "type": "string",
                            "title": "Registration Form",
                            "description": "Form code of a registration form. e.g. ANCR",
                            "default": "ANCR"
                        },
                        "events": {
                            "type": "array",
                            "items": {
                                "type": "object",
                                "properties": {
                                    "name": {
                                        "type": "string",
                                        "title": "Event Name",
                                        "default": "on_create",
                                        "enum": ["on_create"],
                                        "je:hint": "enumlabels",
                                        "je:enumlabels": {
                                            "on_create": "On Create"
                                        }
                                    },
                                    "trigger": {
                                        "type": "string",
                                        "title": "Trigger",
                                        "description": "When form is received trigger actions like enrolling in schedule.",
                                        "default": "add_patient_id",
                                        "enum": ["assign_schedule", "add_patient_id", "add_expected_date", "add_birth_date"],
                                        "je:hint": "enumlabels",
                                        "je:enumlabels": {
                                            "assign_schedule": "Assign a schedule",
                                            "add_patient_id": "Add Patient ID",
                                            "add_expected_date": "Add Expected Date",
                                            "add_birth_date": "Add Birth Date"
                                        }
                                    },
                                    "params": {
                                        "type": "string",
                                        "title": "Parameters",
                                        "description": "i.e. if assigning a schedule provide the name.",
                                        "default": ""
                                    },
                                    "bool_expr": {
                                        "type": "string",
                                        "title": "Boolean expression",
                                        "description": "If this expression evaluates to false the trigger will be skipped.",
                                        "default": ""
                                    }
                                }
                            },
                            "default": []
                        },
                        "validations": {
                            "type": "object",
                            "properties": {
                                "join_responses": {
                                    "title": "Join Validation Responses",
                                    "type": "boolean",
                                    "default": false,
                                    "description": "By default we send one validation response at a time.  Use this option to join or concatenate all validation response messages in one.  Note, like all outgoing messages it will be truncated at 160 characters."
                                },
                                "list": {
                                    "type": "array",
                                    "items": {
                                        "type": "object",
                                        "properties": {
                                            "property": {
                                                "type": "string",
                                                "title": "Property",
                                                "description": "The property on the JSON form to validate.",
                                                "default": "patient_name"
                                            },
                                            "rule": {
                                                "type": "string",
                                                "title": "Validation Rule",
                                                "description": "The <a href='/kujua-lite/_design/kujua-lite/_rewrite/help/validation'>validation rule</a>. Backslashes must be double escaped.",
                                                "default": "lenMin(5) && lenMax(50)"
                                            },
                                            "message": {
                                                "type": "array",
                                                "title": "Response Message",
                                                "description": "The response when validation fails. <a href='http://mustache.github.io/'>Mustache</a> templating is supported.  Using (two curly brackets), like {{field_name}} variables can be interpreted in the message.  In addition to all properties on the record and form field names the following variables are also available in the message: contact, clinic, parent, health_center, grandparent, district. For example, Thank you {{contact.name}} we received your message from {{contact.phone}}.  We'll also notify your parent facility {{parent.contact.name}} about your message.",
                                                "items": {
                                                    "type": "object",
                                                    "properties": {
                                                        "content": {
                                                            "type": "string",
                                                            "title": "Message Content",
                                                            "default": "'{{patient_name}}' is not a valid patient name. Please submit a patient name between 5 and 50 characters.",
                                                            "je:hint": "textarea",
                                                            "je:textarea": {
                                                                "rows": 2
                                                            }
                                                        },
                                                        "locale": {
                                                            "title": "Locale",
                                                            "type": "string",
                                                            "description": "Set the locale if you need to support responses in multiple languages.",
                                                            "default": "en"
                                                        }
                                                    }
                                                },
                                                "default": []
                                            }
                                        }
                                    }
                                }
                            }
                        },
                        "messages": {
                            "type": "array",
                            "title": "Response Messages",
                            "items": {
                                "type": "object",
                                "properties": {
                                    "message": {
                                        "type": "array",
                                        "title": "Message",
                                        "items": {
                                            "type": "object",
                                            "properties": {
                                                "content": {
                                                    "type": "string",
                                                    "title": "Message Content",
                                                    "description": "e.g. Greetings, {{chw_name}}. {{patient_name}} {{patient_id}} is due for a 12 week ANC visit this week. Please visit her and remind her to visit the health facility.",
                                                    "default": "",
                                                    "je:hint": "textarea",
                                                    "je:textarea": {
                                                        "rows": 2
                                                    }
                                                },
                                                "locale": {
                                                    "title": "Locale",
                                                    "type": "string",
                                                    "description": "Set the locale if you need to support responses in multiple languages.",
                                                    "default": "en"
                                                }
                                            }
                                        },
                                        "default": []
                                    },
                                    "recipient": {
                                        "type": "string",
                                        "title": "Recipient",
                                        "description": "Contact to recieve the message. Use a field name on registration form or one of the following to reference the facility: reporting_unit, parent, grandparent.",
                                        "default": "reporting_unit"
                                    }
                                }
                            },
                            "default": []
                        }
                    }
                }
            },
            "patient_reports": {
                "title": "Patient Reports",
                "type": "array",
                "items": {
                    "type": "object",
                    "properties": {
                        "form": {
                            "type": "string",
                            "title": "Report Form",
                            "description": "Form code of the report.",
                            "default": "ANCV"
                        },
                        "name": {
                            "type": "string",
                            "title": "Display Name",
                            "default": "Visits"
                        },
                        "format": {
                            "type": "string",
                            "title": "Expected Format",
                            "default": "V <patientid>"
                        },
                        "silence_type": {
                            "type": "string",
                            "title": "Silence Scheduled Message Type",
                            "description": "After receiving this report, silence scheduled messages of this name.  Name needs to match exactly.",
                            "default": "ANC Reminders"
                        },
                        "silence_for": {
                            "type": "string",
                            "title": "Silence Window",
                            "description": "The length of time used to find the next reminder group to silence.  Supported units: years, months, weeks, days, hours, minutes. e.g. 1 week (Or leave blank.)",
                            "default": "25 days"
                        },
                        "validations": {
                            "type": "object",
                            "properties": {
                                "join_responses": {
                                    "title": "Join Validation Responses",
                                    "type": "boolean",
                                    "default": false,
                                    "description": "By default we send one validation response at a time.  Use this option to join or concatenate all validation response messages in one.  Note, like all outgoing messages it will be truncated at 160 characters."
                                },
                                "list": {
                                    "type": "array",
                                    "items": {
                                        "type": "object",
                                        "properties": {
                                            "property": {
                                                "type": "string",
                                                "title": "Property",
                                                "description": "The property on the JSON form to validate.",
                                                "default": "patient_id"
                                            },
                                            "rule": {
                                                "type": "string",
                                                "title": "Validation Rule",
                                                "description": "The <a href='/kujua-lite/_design/kujua-lite/_rewrite/help/validation'>validation rule</a>. Backslashes must be double escaped.",
                                                "default": "regex('[0-9]{5}')"
                                            },
                                            "message": {
                                                "title": "Response Message",
                                                "type": "array",
                                                "description": "The response when validation fails. <a href='http://mustache.github.io/'>Mustache</a> templating is supported.  Using (two curly brackets), like {{field_name}} variables can be interpreted in the message.  In addition to all properties on the record and form field names the following variables are also available in the message: contact, clinic, parent, health_center, grandparent, district. For example, Thank you {{contact.name}} we received your message from {{contact.phone}}.  We'll also notify your parent facility {{parent.contact.name}} about your message.",
                                                "items": {
                                                    "type": "object",
                                                    "properties": {
                                                        "content": {
                                                            "type": "string",
                                                            "title": "Message Content",
                                                            "default": "'{{patient_id}}' is not a valid.",
                                                            "je:hint": "textarea",
                                                            "je:textarea": {
                                                                "rows": 2
                                                            }
                                                        },
                                                        "locale": {
                                                            "title": "Locale",
                                                            "type": "string",
                                                            "default": "en"
                                                        }
                                                    }
                                                },
                                                "default": []
                                            }
                                        }
                                    }
                                }
                            }
                        },
                        "messages": {
                            "type": "array",
                            "title": "Response Messages",
                            "items": {
                                "type": "object",
                                "properties": {
                                    "message": {
										"type": "array",
                                        "title": "Message Text",
                                        "items": {
                                            "type": "object",
                                            "properties": {
                                                "content": {
                                                    "type": "string",
                                                    "title": "Message Content",
                                                    "default": "'{{patient_id}}' is not a valid.",
                                                    "je:hint": "textarea",
                                                    "je:textarea": {
                                                        "rows": 2
                                                    }
                                                },
                                                "locale": {
                                                    "title": "Locale",
                                                    "type": "string",
                                                    "default": "en"
                                                }
                                            }
                                        },
                                        "default": []
                                    },
                                    "event_type": {
                                        "type": "string",
                                        "title": "Event Type",
                                        "description": "What should trigger this message?",
                                        "default": "report_accepted",
                                        "enum": [
                                            "report_accepted",
                                            "registration_not_found"
                                        ],
                                        "je:hint": "enumlabels",
                                        "je:enumlabels": {
                                            "report_accepted": "Report Accepted",
                                            "registration_not_found": "Registration Not Found"
                                        }
                                    },
                                    "recipient": {
                                        "type": "string",
                                        "title": "Recipient",
                                        "description": "Contact to recieve the message. Use a field name on registration form or one of the following to reference the facility: reporting_unit, parent, grandparent.",
                                        "default": "reporting_unit"
                                    }
                                }
                            },
                            "default": []
                        }
                    }
                },
                "default": []
            },
            "schedules": {
                "title": "Schedules",
                "type": "array",
                "items": {
                    "type": "object",
                    "properties": {
                        "name": {
                            "type": "string",
                            "title": "Name",
                            "description": "A unique name to define this schedule. e.g. ANC Reminders",
                            "default": ""
                        },
                        "summary": {
                            "type": "string",
                            "title": "Summary",
                            "description": "A brief summary of this schedule",
                            "default": ""
                        },
                        "description": {
                            "type": "string",
                            "title": "Description",
                            "description": "A complete description of this schedule in markdown format",
                            "default": "",
                            "je:hint": "textarea",
                            "je:textarea": {
                                "rows": 2
                            }
                        },
                        "start_from": {
                            "type": "string",
                            "title": "Timestamp Property Name",
                            "description": "A timestamp or date property on the record that is used to calculate when messages are sent. e.g. lmp_date.  Use reported_date if you want to reference the date and time the report was received.",
                            "default": ""
                        },
                        "messages": {
                            "type": "array",
                            "title": "Messages",
                            "items": {
                                "type": "object",
                                "properties": {
                                    "message": {
                                        "type": "array",
                                        "items": {
                                            "type": "object",
                                            "properties": {
                                                "content": {
                                                    "type": "string",
                                                    "title": "Message Content",
                                                    "description": "e.g. Greetings, {{chw_name}}. {{patient_name}} {{patient_id}} is due for a 12 week ANC visit this week. Please visit her and remind her to visit the health facility.",
                                                    "default": "",
                                                    "je:hint": "textarea",
                                                    "je:textarea": {
                                                        "rows": 2
                                                    }
                                                },
                                                "locale": {
                                                    "title": "Locale",
                                                    "type": "string",
                                                    "description": "Set the locale if you need to support responses in multiple languages.",
                                                    "default": "en"
                                                }
                                            }
                                        },
                                        "default": []
                                    },
                                    "group": {
                                        "type": "integer",
                                        "title": "Message Group Number",
                                        "description": "You can group reminders together by assigning a group number so they can be cleared in batches.",
                                        "default": 1
                                    },
                                    "offset": {
                                        "type": "string",
                                        "title": "Send Message After",
                                        "description": "This value is added to the timestamp property value to determine when to send the message.  Supported units: years, months, weeks, days, hours, minutes. e.g. 5 days",
                                        "default": "12 weeks"
                                    },
                                    "send_day": {
                                        "type": "string",
                                        "title": "Send Day",
                                        "description": "Optionally specify the nearest day to offset.",
                                        "enum": ["", "monday", "tuesday", "wednesday", "thursday", "friday", "saturday", "sunday"],
                                        "je:hint": "enumlabels",
                                        "je:enumlabels": {
                                            "": "",
                                            "monday": "Monday",
                                            "tuesday": "Tuesday",
                                            "wednesday": "Wednesday",
                                            "thursday": "Thursday",
                                            "friday": "Friday",
                                            "saturday": "Saturday",
                                            "sunday": "Sunday"
                                        },
                                        "default": ""
                                    },
                                    "send_time": {
                                        "type": "string",
                                        "title": "Send Time",
                                        "description": "Specify time of day at which the message is to be sent. Ignored if blank. If timezone offset is not specfiied GMT will be used.  e.g. 20:30 +0300",
                                        "pattern": "(^[0-9]{1,2}:[0-9]{2}\\s*(\\s+[\\+\\-][0-9]{4})?$|^\\s*$)"
                                    },
                                    "recipient": {
                                        "type": "string",
                                        "title": "Recipient",
                                        "description": "Contact to recieve the message. Use a field name on registration form or one of the following to reference the facility: reporting_unit, parent, grandparent.",
                                        "default": "reporting_unit"
                                    }
                                }
                            },
                            "default": []
                        }
                    }
                }
            },
            "notifications": {
                "title": "Notifications",
                "type": "object",
                "properties": {
                    "off_form": {
                        "type": "string",
                        "title": "Stop Notifications Form",
                        "description": "When receiving a form of this type, stop sending notifications",
                        "default": "OFF"
                    },
                    "on_form": {
                        "type": "string",
                        "title": "Resume Notifications Form",
                        "description": "When receiving a form of this type, resume sending notifications",
                        "default": "ON"
                    },
                    "confirm_deactivation": {
                        "type": "boolean",
                        "title": "Confirm Muting Notifications?",
                        "description": "Disable stopping of notification based on reports, requires administrator action.",
                        "default": false
                    },
                    "validations": {
                        "type": "array",
                        "items": {
                            "type": "object",
                            "properties": {
                                "property": {
                                    "type": "string",
                                    "title": "Property",
                                    "description": "The property to validate.",
                                    "default": "patient_id"
                                },
                                "rule": {
                                    "type": "string",
                                    "title": "Validation Rule",
                                    "description": "The <a href='/kujua-lite/_design/kujua-lite/_rewrite/help/validation'>validation rule</a>. Backslashes must be double escaped.",
                                    "default": "regex('[0-9]{5}')"
                                },
                                "message": {
                                    "type": "string",
                                    "title": "Error Message",
                                    "description": "The error message to send when validation fails. Accepted substitutions: patient_id, contact_name, contact_phone, patient_name, serial_number, chw_phone, chw_name",
                                    "default": "Invalid Patient ID '{{patient_id}}'",
                                    "je:hint": "textarea",
                                    "je:textarea": {
                                        "rows": 2
                                    }
                                }
                            }
                        }
                    },
                    "messages": {
                        "type": "array",
                        "title": "Response Messages",
                        "items": {
                            "type": "object",
                            "properties": {
                                "message": {
                                    "type": "array",
                                    "title": "Message",
                                    "items": {
                                        "type": "object",
                                        "properties": {
                                            "content": {
                                                "type": "string",
                                                "title": "Message Content",
                                                "description": "e.g. Greetings, {{chw_name}}. {{patient_name}} {{patient_id}} is due for a 12 week ANC visit this week. Please visit her and remind her to visit the health facility.",
                                                "default": "",
                                                "je:hint": "textarea",
                                                "je:textarea": {
                                                    "rows": 2
                                                }
                                            },
                                            "locale": {
                                                "title": "Locale",
                                                "type": "string",
                                                "description": "Set the locale if you need to support responses in multiple languages.",
                                                "default": "en"
                                            }
                                        }
                                    },
                                    "default": []
                                },
                                "event_type": {
                                    "type": "string",
                                    "title": "Event Type",
                                    "description": "What should trigger this message?",
                                    "default": "confirm_deactivation",
                                    "enum": [
                                        "confirm_deactivation",
                                        "on_mute",
                                        "on_unmute"
                                    ],
                                    "je:hint": "enumlabels",
                                    "je:enumlabels": {
                                        "confirm_deactivation": "Confirm Deactivation",
                                        "on_mute": "On Mute",
                                        "on_unmute": "On Unmute"
                                    }
                                },
                                "recipient": {
                                    "type": "string",
                                    "title": "Recipient",
                                    "description": "Contact to recieve the message. Use a field name on registration form or one of the following to reference the facility: reporting_unit, parent, grandparent.",
                                    "default": "reporting_unit"
                                }
                            }
                        },
                        "default": []
                    }
                }
            },
            "translations": {
                "title": "Translations",
                "type": "array",
                "items": {
                    "type": "object",
                    "properties": {
                        "key": {
                            "type": "string",
                            "title": "Key",
                            "default": ""
                        },
                        "default": {
                            "type": "string",
                            "title": "Default",
                            "default": "",
                            "je:hint": "textarea",
                            "je:textarea": {
                                "rows": 2
                            }
                        },
                        "translations": {
                            "type": "array",
                            "title": "",
                            "items": {
                                "type": "object",
                                "properties": {
                                    "locale": {
                                        "title": "Locale",
                                        "type": "string"
                                    },
                                    "content": {
                                        "title": "Translation",
                                        "type": "string",
                                        "je:hint": "textarea",
                                        "je:textarea": {
                                            "rows": 2
                                        }
                                    }
                                }
                            }
                        }
                    }
                },
                "default": [
                    {
                        "key": "Contact",
                        "default": "Contact",
                        "translations": [
                            {
                                "locale": "en",
                                "content": "Contact"
                            },
                            {
                                "locale": "fr",
                                "content": "Contact"
                            },
                            {
                                "locale": "es",
                                "content": "Contacto"
                            },
                            {
                                "locale": "ne",
                                "content": "सम्पर्क व्यक्ति"
                            },
                            {
                                "locale": "sw",
                                "content": "kuwasiliana na"
                            }
                        ]
                    },
                    {
                        "key": "From",
                        "default": "From",
                        "translations": [
                            {
                                "locale": "en",
                                "content": "From"
                            },
                            {
                                "locale": "fr",
                                "content": "De"
                            },
                            {
                                "locale": "es",
                                "content": "De"
                            },
                            {
                                "locale": "ne",
                                "content": "पठाउने"
                            },
                            {
                                "locale": "sw",
                                "content": "kutoka"
                            }
                        ]
                    },
                    {
                        "key": "Clinic",
                        "default": "Community Health Worker",
                        "translations": [
                            {
                                "locale": "en",
                                "content": "Community Health Worker"
                            },
                            {
                                "locale": "fr",
                                "content": "Agent de santé"
                            },
                            {
                                "locale": "es",
                                "content": "Agento de salud"
                            },
                            {
                                "locale": "ne",
                                "content": "सामुदायिक स्वास्थ्यकर्मि"
                            },
                            {
                                "locale": "sw",
                                "content": ""
                            }
                        ]
                    },
                    {
                        "key": "Clinics",
                        "default": "Community Health Workers",
                        "translations": [
                            {
                                "locale": "en",
                                "content": "Community Health Workers"
                            },
                            {
                                "locale": "fr",
                                "content": "Agents de santé"
                            },
                            {
                                "locale": "es",
                                "content": "Agento de salud"
                            },
                            {
                                "locale": "ne",
                                "content": "सामुदायिक स्वास्थ्यकर्मि"
                            },
                            {
                                "locale": "sw",
                                "content": ""
                            }
                        ]
                    },
                    {
                        "key": "Village Name",
                        "default": "Town",
                        "translations": [
                            {
                                "locale": "en",
                                "content": "Town"
                            },
                            {
                                "locale": "fr",
                                "content": "Ville"
                            },
                            {
                                "locale": "es",
                                "content": "Ciudia"
                            },
                            {
                                "locale": "ne",
                                "content": "गाउँ"
                            },
                            {
                                "locale": "sw",
                                "content": "Jina kijiji"
                            }
                        ]
                    },
                    {
                        "key": "Clinic Contact Name",
                        "default": "Name",
                        "translations": [
                            {
                                "locale": "en",
                                "content": "Name"
                            },
                            {
                                "locale": "fr",
                                "content": "Nom"
                            },
                            {
                                "locale": "es",
                                "content": "Nombre"
                            },
                            {
                                "locale": "ne",
                                "content": "सम्पर्क व्यक्ति"
                            },
                            {
                                "locale": "sw",
                                "content": "Kliniki ya Mawasiliano Jina"
                            }
                        ]
                    },
                    {
                        "key": "Clinic Contact Phone",
                        "default": "Phone number",
                        "translations": [
                            {
                                "locale": "en",
                                "content": "Phone number"
                            },
                            {
                                "locale": "fr",
                                "content": "Téléphone"
                            },
                            {
                                "locale": "es",
                                "content": "Teléfono"
                            },
                            {
                                "locale": "ne",
                                "content": "सम्पर्क टेलिफोन"
                            },
                            {
                                "locale": "sw",
                                "content": "Namba ya Simu"
                            }
                        ]
                    },
                    {
                        "key": "RC Code",
                        "default": "Code",
                        "translations": [
                            {
                                "locale": "en",
                                "content": "Code"
                            },
                            {
                                "locale": "fr",
                                "content": "Code"
                            },
                            {
                                "locale": "es",
                                "content": "Código"
                            },
                            {
                                "locale": "ne",
                                "content": "कोड"
                            },
                            {
                                "locale": "sw",
                                "content": "RC Kanuni"
                            }
                        ]
                    },
                    {
                        "key": "Health Centers",
                        "default": "Health Centers",
                        "translations": [
                            {
                                "locale": "en",
                                "content": "Health Centers"
                            },
                            {
                                "locale": "fr",
                                "content": "Centres de santé"
                            },
                            {
                                "locale": "es",
                                "content": "Centros de Salud"
                            },
                            {
                                "locale": "ne",
                                "content": "स्वास्थ्य संस्था"
                            },
                            {
                                "locale": "sw",
                                "content": "Kituo cha Afya cha"
                            }
                        ]
                    },
                    {
                        "key": "Health Center",
                        "default": "Health Center",
                        "translations": [
                            {
                                "locale": "en",
                                "content": "Health Center"
                            },
                            {
                                "locale": "fr",
                                "content": "Centre de santé"
                            },
                            {
                                "locale": "es",
                                "content": "Centro de Salud"
                            },
                            {
                                "locale": "ne",
                                "content": "स्वास्थ्य संस्था"
                            },
                            {
                                "locale": "sw",
                                "content": "Kituo cha Afya cha"
                            }
                        ]
                    },
                    {
                        "key": "Health Center Name",
                        "default": "Health Center Name",
                        "translations": [
                            {
                                "locale": "en",
                                "content": "Health Center Name"
                            },
                            {
                                "locale": "fr",
                                "content": "Nom du centre de santé"
                            },
                            {
                                "locale": "es",
                                "content": "Nombre del centro de salud"
                            },
                            {
                                "locale": "ne",
                                "content": "स्वास्थ्य संस्थाको नाम"
                            },
                            {
                                "locale": "sw",
                                "content": "Kituo cha Afya cha Jina"
                            }
                        ]
                    },
                    {
                        "key": "Health Center Contact Name",
                        "default": "Contact Name",
                        "translations": [
                            {
                                "locale": "en",
                                "content": "Contact Name"
                            },
                            {
                                "locale": "fr",
                                "content": "Nom du contact"
                            },
                            {
                                "locale": "es",
                                "content": "Nombre del contacto"
                            },
                            {
                                "locale": "ne",
                                "content": "सम्पर्क व्यक्ति"
                            },
                            {
                                "locale": "sw",
                                "content": "Kituo cha Afya cha Mawasiliano Jina"
                            }
                        ]
                    },
                    {
                        "key": "Health Center Contact Phone",
                        "default": "Phone number",
                        "translations": [
                            {
                                "locale": "en",
                                "content": "Phone number"
                            },
                            {
                                "locale": "fr",
                                "content": "Téléphone"
                            },
                            {
                                "locale": "es",
                                "content": "Teléfono"
                            },
                            {
                                "locale": "ne",
                                "content": "सम्पर्क टेलिफोन"
                            },
                            {
                                "locale": "sw",
                                "content": "Namba ya Simu"
                            }
                        ]
                    },
                    {
                        "key": "District Hospital",
                        "default": "District",
                        "translations": [
                            {
                                "locale": "en",
                                "content": "District"
                            },
                            {
                                "locale": "fr",
                                "content": "District"
                            },
                            {
                                "locale": "es",
                                "content": "Distrito"
                            },
                            {
                                "locale": "ne",
                                "content": "जिल्ला​"
                            },
                            {
                                "locale": "sw",
                                "content": "Wilaya ya"
                            }
                        ]
                    },
                    {
                        "key": "District",
                        "default": "District",
                        "translations": [
                            {
                                "locale": "en",
                                "content": "District"
                            },
                            {
                                "locale": "fr",
                                "content": "District"
                            },
                            {
                                "locale": "es",
                                "content": "Distrito"
                            },
                            {
                                "locale": "ne",
                                "content": "जिल्ला​"
                            },
                            {
                                "locale": "sw",
                                "content": "Wilaya ya"
                            }
                        ]
                    },
                    {
                        "key": "District Name",
                        "default": "District Name",
                        "translations": [
                            {
                                "locale": "en",
                                "content": "District Name"
                            },
                            {
                                "locale": "fr",
                                "content": "Nom du district"
                            },
                            {
                                "locale": "es",
                                "content": "Nombre del distrito"
                            },
                            {
                                "locale": "ne",
                                "content": "जिल्लाको नाम"
                            },
                            {
                                "locale": "sw",
                                "content": "Wilaya ya Jina"
                            }
                        ]
                    },
                    {
                        "key": "District Contact Name",
                        "default": "Contact Name",
                        "translations": [
                            {
                                "locale": "en",
                                "content": "Contact Name"
                            },
                            {
                                "locale": "fr",
                                "content": "Nom du contact"
                            },
                            {
                                "locale": "es",
                                "content": "Nombre del contacto"
                            },
                            {
                                "locale": "ne",
                                "content": "सम्पर्क व्यक्ति"
                            },
                            {
                                "locale": "sw",
                                "content": "Wilaya ya Mawasiliano Jina"
                            }
                        ]
                    },
                    {
                        "key": "District Contact Phone",
                        "default": "Phone number",
                        "translations": [
                            {
                                "locale": "en",
                                "content": "Phone number"
                            },
                            {
                                "locale": "fr",
                                "content": "Téléphone"
                            },
                            {
                                "locale": "es",
                                "content": "Teléfono"
                            },
                            {
                                "locale": "ne",
                                "content": "सम्पर्क टेलिफोन"
                            },
                            {
                                "locale": "sw",
                                "content": "Namba ya Simu"
                            }
                        ]
                    },
                    {
                        "key": "Phone",
                        "default": "Phone",
                        "translations": [
                            {
                                "locale": "en",
                                "content": "Phone"
                            },
                            {
                                "locale": "fr",
                                "content": "Téléphone"
                            },
                            {
                                "locale": "es",
                                "content": "Teléfono"
                            },
                            {
                                "locale": "ne",
                                "content": "टेलिफोन"
                            },
                            {
                                "locale": "sw",
                                "content": "Simu"
                            }
                        ]
                    },
                    {
                        "key": "Export",
                        "default": "Export",
                        "translations": [
                            {
                                "locale": "en",
                                "content": "Export"
                            },
                            {
                                "locale": "fr",
                                "content": "Exporter"
                            },
                            {
                                "locale": "es",
                                "content": "Exportar"
                            },
                            {
                                "locale": "ne",
                                "content": ""
                            },
                            {
                                "locale": "sw",
                                "content": "Kuuza nje"
                            }
                        ]
                    },
                    {
                        "key": "Activity",
                        "default": "Activity",
                        "translations": [
                            {
                                "locale": "en",
                                "content": "Activity"
                            },
                            {
                                "locale": "fr",
                                "content": "Activité"
                            },
                            {
                                "locale": "es",
                                "content": "Actividad"
                            },
                            {
                                "locale": "ne",
                                "content": ""
                            },
                            {
                                "locale": "sw",
                                "content": "Shughuli"
                            }
                        ]
                    },
                    {
                        "key": "Facilities",
                        "default": "Facilities",
                        "translations": [
                            {
                                "locale": "en",
                                "content": "Facilities"
                            },
                            {
                                "locale": "fr",
                                "content": "Equipements"
                            },
                            {
                                "locale": "es",
                                "content": "Comodidades"
                            },
                            {
                                "locale": "ne",
                                "content": ""
                            },
                            {
                                "locale": "sw",
                                "content": "Vifaa"
                            }
                        ]
                    },
                    {
                        "key": "Reporting Rates",
                        "default": "Reporting Rates",
                        "translations": [
                            {
                                "locale": "en",
                                "content": "Reporting Rates"
                            },
                            {
                                "locale": "fr",
                                "content": "Déclaration des taux de"
                            },
                            {
                                "locale": "es",
                                "content": "Informes de Cambio"
                            },
                            {
                                "locale": "ne",
                                "content": ""
                            },
                            {
                                "locale": "sw",
                                "content": "Taarifa ya Viwango"
                            }
                        ]
                    },
                    {
                        "key": "sys.recipient_not_found",
                        "default": "Could not find message recipient.",
                        "translations": [
                            {
                                "locale": "en",
                                "content": "Could not find message recipient."
                            },
                            {
                                "locale": "fr",
                                "content": "Le recipient du message n'a pas été trouvé."
                            },
                            {
                                "locale": "es",
                                "content": "No se encontro destinatario para el mensaje."
                            },
                            {
                                "locale": "ne",
                                "content": "सन्देश​ पाउने व्यक्ति पत्ता लगाउन असफल।​"
                            },
                            {
                                "locale": "sw",
                                "content": ""
                            }
                        ]
                    },
                    {
                        "key": "sys.missing_fields",
                        "default": "Missing or invalid fields: {{fields}}.",
                        "translations": [
                            {
                                "locale": "en",
                                "content": "Missing or invalid fields: {{fields}}."
                            },
                            {
                                "locale": "fr",
                                "content": "Champs invalides ou manquants: {{fields}}."
                            },
                            {
                                "locale": "es",
                                "content": "Campo invalido o faltante: {{fields}}."
                            },
                            {
                                "locale": "ne",
                                "content": "फारम पूरा  ​नभएको या नमिलेको​।"
                            },
                            {
                                "locale": "sw",
                                "content": ""
                            }
                        ]
                    },
                    {
                        "key": "missing_fields",
                        "default": "Missing or invalid fields: {{fields}}.",
                        "translations": [
                            {
                                "locale": "en",
                                "content": "Missing or invalid fields: {{fields}}."
                            },
                            {
                                "locale": "fr",
                                "content": "Champs invalides ou manquants: {{fields}}."
                            },
                            {
                                "locale": "es",
                                "content": "Campo invalido o faltante: {{fields}}."
                            },
                            {
                                "locale": "ne",
                                "content": "फारम पूरा ​नभएको या नमिलेको​।"
                            },
                            {
                                "locale": "sw",
                                "content": ""
                            }
                        ]
                    },
                    {
                        "key": "extra_fields",
                        "default": "Extra fields.",
                        "translations": [
                            {
                                "locale": "en",
                                "content": "Extra fields."
                            },
                            {
                                "locale": "fr",
                                "content": "Champs additionels."
                            },
                            {
                                "locale": "es",
                                "content": "Campos extra."
                            },
                            {
                                "locale": "ne",
                                "content": "फारममा भर्नुपर्ने भन्दा अतिरिक्त कुरा भरिएको।"
                            },
                            {
                                "locale": "sw",
                                "content": ""
                            }
                        ]
                    },
                    {
                        "key": "sys.form_not_found",
                        "default": "Form '{{form}}' not found.",
                        "translations": [
                            {
                                "locale": "en",
                                "content": "Form '{{form}}' not found."
                            },
                            {
                                "locale": "fr",
                                "content": "Formulaire '{{form}}' non trouvé"
                            },
                            {
                                "locale": "es",
                                "content": "Forma no encontrada."
                            },
                            {
                                "locale": "ne",
                                "content": "फारम भेटिएन।​"
                            },
                            {
                                "locale": "sw",
                                "content": ""
                            }
                        ]
                    },
                    {
                        "key": "form_not_found",
                        "default": "The form sent '{{form}}' was not recognized. Please complete it again and resend. If this problem persists contact your supervisor.",
                        "translations": [
                            {
                                "locale": "en",
                                "content": "The form sent '{{form}}' was not recognized. Please complete it again and resend. If this problem persists contact your supervisor."
                            },
                            {
                                "locale": "fr",
                                "content": "Le formulaire envoyé '{{form}}' n'est pas reconnu, SVP corriger et renvoyer. Si ce problème persiste contactez votre superviseur."
                            },
                            {
                                "locale": "es",
                                "content": "No se reconocio el reporte enviado '{{form}}'. Por favor intente de nuevo. Si el problema persiste, informe al director."
                            },
                            {
                                "locale": "ne",
                                "content": "फारम मिलेन​। कृपया फेरि प्रयास गर्नुहोला।"
                            },
                            {
                                "locale": "sw",
                                "content": ""
                            }
                        ]
                    },
                    {
                        "key": "form_invalid",
                        "default": "The form sent '{{form}}' was not properly completed. Please complete it and resend. If this problem persists contact your supervisor.",
                        "translations": [
                            {
                                "locale": "en",
                                "content": "The form sent '{{form}}' was not properly completed. Please complete it and resend. If this problem persists contact your supervisor."
                            },
                            {
                                "locale": "fr",
                                "content": "Le formulaire envoyé '{{form}}' n'est pas complet, SVP corriger et renvoyer. Si ce problème persiste contactez votre superviseur."
                            },
                            {
                                "locale": "es",
                                "content": "No se completo el reporte '{{form}}'. Por favor completelo y vuelvalo a enviar. Si el problema persiste, informe al director."
                            },
                            {
                                "locale": "ne",
                                "content": "फारम ​पूरा भएन​। कृपया फेरि प्रयास गर्नुहोला।"
                            },
                            {
                                "locale": "sw",
                                "content": ""
                            }
                        ]
                    },
                    {
                        "key": "form_invalid_custom",
                        "default": "The form sent '{{form}}' was not properly completed. Please complete it and resend. If this problem persists contact your supervisor.",
                        "translations": [
                            {
                                "locale": "en",
                                "content": "The form sent '{{form}}' was not properly completed. Please complete it and resend. If this problem persists contact your supervisor."
                            },
                            {
                                "locale": "fr",
                                "content": "Le formulaire envoyé '{{form}}' n'est pas complet, SVP corriger et renvoyer. Si ce problème persiste contactez votre superviseur."
                            },
                            {
                                "locale": "es",
                                "content": "No se completo el reporte '{{form}}'. Por favor completelo y vuelvalo a enviar. Si el problema persiste, informe al director."
                            },
                            {
                                "locale": "ne",
                                "content": "फारम  ​पूरा भएन​। कृपया फेरि प्रयास गर्नुहोला।"
                            },
                            {
                                "locale": "sw",
                                "content": ""
                            }
                        ]
                    },
                    {
                        "key": "sys.facility_not_found",
                        "default": "Facility not found.",
                        "translations": [
                            {
                                "locale": "en",
                                "content": "Facility not found."
                            },
                            {
                                "locale": "fr",
                                "content": "Établissement non trouvé."
                            },
                            {
                                "locale": "es",
                                "content": "No se encontro a la unidad de salud."
                            },
                            {
                                "locale": "ne",
                                "content": "सम्बन्धित स्वास्थ्य संस्था पत्ता लगाउन असफल।"
                            },
                            {
                                "locale": "sw",
                                "content": ""
                            }
                        ]
                    },
                    {
                        "key": "sys.empty",
                        "default": "Message appears empty.",
                        "translations": [
                            {
                                "locale": "en",
                                "content": "Message appears empty."
                            },
                            {
                                "locale": "fr",
                                "content": "Le message recu est vide."
                            },
                            {
                                "locale": "es",
                                "content": "El mensaje esta en blanco."
                            },
                            {
                                "locale": "ne",
                                "content": "सन्देश​ खाली छ।"
                            },
                            {
                                "locale": "sw",
                                "content": ""
                            }
                        ]
                    },
                    {
                        "key": "empty",
                        "default": "It looks like you sent an empty message, please try to resend. If you continue to have this problem please contact your supervisor.",
                        "translations": [
                            {
                                "locale": "en",
                                "content": "It looks like you sent an empty message, please try to resend. If you continue to have this problem please contact your supervisor."
                            },
                            {
                                "locale": "fr",
                                "content": "Nous avons des troubles avec votre message, SVP renvoyer. Si vous continuez à avoir des problèmes contactez votre superviseur."
                            },
                            {
                                "locale": "es",
                                "content": "El mensaje esta en blanco, por favor reenvielo. Si encuentra un problema, informe al director."
                            },
                            {
                                "locale": "ne",
                                "content": "सन्देश​ खाली छ​ । कृपया फेरि प्रयास गर्नुहोला।"
                            },
                            {
                                "locale": "sw",
                                "content": ""
                            }
                        ]
                    },
                    {
                        "key": "form_received",
                        "default": "Your form submission was received, thank you.",
                        "translations": [
                            {
                                "locale": "en",
                                "content": "Your form submission was received, thank you."
                            },
                            {
                                "locale": "fr",
                                "content": "Merci, votre formulaire a été bien reçu."
                            },
                            {
                                "locale": "es",
                                "content": "Recibimos su reporte, muchas gracias."
                            },
                            {
                                "locale": "ne",
                                "content": "रिपोर्ट​ प्राप्त भयो, धन्यवाद ​।"
                            },
                            {
                                "locale": "sw",
                                "content": ""
                            }
                        ]
                    },
                    {
                        "key": "sms_received",
                        "default": "SMS message received; it will be reviewed shortly. If you were trying to submit a text form, please enter a correct form code and try again.",
                        "translations": [
                            {
                                "locale": "en",
                                "content": "SMS message received; it will be reviewed shortly. If you were trying to submit a text form, please enter a correct form code and try again."
                            },
                            {
                                "locale": "fr",
                                "content": "Merci, votre message a été bien reçu."
                            },
                            {
                                "locale": "es",
                                "content": "Recibimos tu mensaje, lo procesaremos pronto. Si querias mandar un reporte, intentalo nuevamente en el formato adecuado."
                            },
                            {
                                "locale": "ne",
                                "content": "सन्देश​ प्राप्त भयो। रिपोर्ट पठाउनुभएको हो भने मिलेन; ​पुन:​ पठाउनुहोला।"
                            },
                            {
                                "locale": "sw",
                                "content": ""
                            }
                        ]
                    },
                    {
                        "key": "reporting_unit_not_found",
                        "default": "Reporting Unit ID is incorrect. Please correct and submit a complete report again.",
                        "translations": [
                            {
                                "locale": "en",
                                "content": "Reporting Unit ID is incorrect. Please correct and submit a complete report again."
                            },
                            {
                                "locale": "fr",
                                "content": "Établissement non trouvé, svp corriger et renvoyer"
                            },
                            {
                                "locale": "es",
                                "content": "No encontramos a su centro de salud. Por favor corrijalo y reenvie el reporte."
                            },
                            {
                                "locale": "ne",
                                "content": "रिपोर्टिङ् युनिटको आइ.डि मिलेन। कृपया ​मिलाएर​  ​पुन:​ पठाउनुहोला।"
                            },
                            {
                                "locale": "sw",
                                "content": ""
                            }
                        ]
                    },
                    {
                        "key": "_id",
                        "default": "Record UUID",
                        "translations": [
                            {
                                "locale": "en",
                                "content": "Record UUID"
                            },
                            {
                                "locale": "fr",
                                "content": "Record UUID"
                            },
                            {
                                "locale": "es",
                                "content": "Record UUID"
                            },
                            {
                                "locale": "ne",
                                "content": "Record UUID"
                            },
                            {
                                "locale": "sw",
                                "content": "Record UUID"
                            }
                        ]
                    },
                    {
                        "key": "patient_id",
                        "default": "Patient ID",
                        "translations": [
                            {
                                "locale": "en",
                                "content": "Patient ID"
                            },
                            {
                                "locale": "fr",
                                "content": "Patient ID"
                            },
                            {
                                "locale": "es",
                                "content": "Patient ID"
                            },
                            {
                                "locale": "ne",
                                "content": "Patient ID"
                            },
                            {
                                "locale": "sw",
                                "content": "Patient ID"
                            }
                        ]
                    },
                    {
                        "key": "reported_date",
                        "default": "Reported Date",
                        "translations": [
                            {
                                "locale": "en",
                                "content": "Reported Date"
                            },
                            {
                                "locale": "fr",
                                "content": "Date envoyé"
                            },
                            {
                                "locale": "es",
                                "content": "Fecha de envío"
                            },
                            {
                                "locale": "ne",
                                "content": "रिपोर्ट पठाएको मिति​"
                            },
                            {
                                "locale": "sw",
                                "content": ""
                            }
                        ]
                    },
                    {
                        "key": "related_entities.clinic.name",
                        "default": "Clinic Name",
                        "translations": [
                            {
                                "locale": "en",
                                "content": "Clinic Name"
                            },
                            {
                                "locale": "fr",
                                "content": "Villages"
                            },
                            {
                                "locale": "es",
                                "content": ""
                            },
                            {
                                "locale": "ne",
                                "content": ""
                            },
                            {
                                "locale": "sw",
                                "content": ""
                            }
                        ]
                    },
                    {
                        "key": "related_entities.clinic.contact.name",
                        "default": "Clinic Contact Name",
                        "translations": [
                            {
                                "locale": "en",
                                "content": "Clinic Contact Name"
                            },
                            {
                                "locale": "fr",
                                "content": "Personne-ressource Clinique"
                            },
                            {
                                "locale": "es",
                                "content": ""
                            },
                            {
                                "locale": "ne",
                                "content": ""
                            },
                            {
                                "locale": "sw",
                                "content": ""
                            }
                        ]
                    },
                    {
                        "key": "related_entities.clinic.external_id",
                        "default": "Clinic External ID",
                        "translations": [
                            {
                                "locale": "en",
                                "content": "Clinic External ID"
                            }
                        ]
                    },
                    {
                        "key": "related_entities.clinic.parent.name",
                        "default": "Health Center Name",
                        "translations": [
                            {
                                "locale": "en",
                                "content": "Health Center Name"
                            },
                            {
                                "locale": "fr",
                                "content": "Nom du centre de santé"
                            },
                            {
                                "locale": "es",
                                "content": ""
                            },
                            {
                                "locale": "ne",
                                "content": ""
                            },
                            {
                                "locale": "sw",
                                "content": ""
                            }
                        ]
                    },
                    {
                        "key": "related_entities.clinic.parent.contact.name",
                        "default": "Health Center Contact Name",
                        "translations": [
                            {
                                "locale": "en",
                                "content": "Health Center Contact Name"
                            },
                            {
                                "locale": "fr",
                                "content": "Nom de la santé Contact Center"
                            },
                            {
                                "locale": "es",
                                "content": ""
                            },
                            {
                                "locale": "ne",
                                "content": ""
                            },
                            {
                                "locale": "sw",
                                "content": ""
                            }
                        ]
                    },
                    {
                        "key": "related_entities.clinic.parent.external_id",
                        "default": "Health Center External ID",
                        "translations": [
                            {
                                "locale": "en",
                                "content": "Health Center External ID"
                            }
                        ]
                    },
                    {
                        "key": "related_entities.clinic.parent.parent.name",
                        "default": "District Hospital Name",
                        "translations": [
                            {
                                "locale": "en",
                                "content": "District Hospital Name"
                            },
                            {
                                "locale": "fr",
                                "content": "Nom de l'hôpital de district"
                            },
                            {
                                "locale": "es",
                                "content": ""
                            },
                            {
                                "locale": "ne",
                                "content": ""
                            },
                            {
                                "locale": "sw",
                                "content": ""
                            }
                        ]
                    },
                    {
                        "key": "related_entities.clinic.parent.parent.external_id",
                        "default": "District Hospital External ID",
                        "translations": [
                            {
                                "locale": "en",
                                "content": "District Hospital External ID"
                            }
                        ]
                    },
                    {
                        "key": "related_entities.health_center.name",
                        "default": "Health Center Name",
                        "translations": [
                            {
                                "locale": "en",
                                "content": "Health Center Name"
                            },
                            {
                                "locale": "fr",
                                "content": "Nom du centre de santé"
                            },
                            {
                                "locale": "es",
                                "content": ""
                            },
                            {
                                "locale": "ne",
                                "content": "स्वास्थ्य संस्थाको नाम​"
                            },
                            {
                                "locale": "sw",
                                "content": ""
                            }
                        ]
                    },
                    {
                        "key": "related_entities.health_center.contact.name",
                        "default": "Health Center Contact Name",
                        "translations": [
                            {
                                "locale": "en",
                                "content": "Health Center Contact Name"
                            },
                            {
                                "locale": "fr",
                                "content": "Nom de la santé Contact Center"
                            },
                            {
                                "locale": "es",
                                "content": ""
                            },
                            {
                                "locale": "ne",
                                "content": "स्वास्थ्य संस्थाको सम्पर्क व्यक्ति"
                            },
                            {
                                "locale": "sw",
                                "content": ""
                            }
                        ]
                    },
                    {
                        "key": "related_entities.health_center.parent.name",
                        "default": "District Hospital Name",
                        "translations": [
                            {
                                "locale": "en",
                                "content": "District Hospital Name"
                            },
                            {
                                "locale": "fr",
                                "content": "Nom de l'hôpital de district"
                            },
                            {
                                "locale": "es",
                                "content": ""
                            },
                            {
                                "locale": "ne",
                                "content": "जिल्ला अस्पतालको नाम"
                            },
                            {
                                "locale": "sw",
                                "content": ""
                            }
                        ]
                    },
                    {
                        "key": "tasks.0.state",
                        "default": "State",
                        "translations": [
                            {
                                "locale": "en",
                                "content": "State"
                            },
                            {
                                "locale": "fr",
                                "content": "State"
                            },
                            {
                                "locale": "es",
                                "content": "State"
                            },
                            {
                                "locale": "ne",
                                "content": "State"
                            },
                            {
                                "locale": "sw",
                                "content": "State"
                            }
                        ]
                    },
                    {
                        "key": "tasks.0.timestamp",
                        "default": "Timestamp",
                        "translations": [
                            {
                                "locale": "en",
                                "content": "Timestamp"
                            },
                            {
                                "locale": "fr",
                                "content": "Timestamp"
                            },
                            {
                                "locale": "es",
                                "content": "Timestamp"
                            },
                            {
                                "locale": "ne",
                                "content": "Timestamp"
                            },
                            {
                                "locale": "sw",
                                "content": "Timestamp"
                            }
                        ]
                    },
                    {
                        "key": "tasks.0.messages.0.to",
                        "default": "To",
                        "translations": [
                            {
                                "locale": "en",
                                "content": "To"
                            },
                            {
                                "locale": "fr",
                                "content": "pour"
                            },
                            {
                                "locale": "es",
                                "content": ""
                            },
                            {
                                "locale": "ne",
                                "content": "पाउने"
                            },
                            {
                                "locale": "sw",
                                "content": ""
                            }
                        ]
                    },
                    {
                        "key": "tasks.0.messages.0.message",
                        "default": "Message",
                        "translations": [
                            {
                                "locale": "en",
                                "content": "Message"
                            },
                            {
                                "locale": "fr",
                                "content": "Message"
                            },
                            {
                                "locale": "es",
                                "content": ""
                            },
                            {
                                "locale": "ne",
                                "content": "सन्देश"
                            },
                            {
                                "locale": "sw",
                                "content": ""
                            }
                        ]
                    },
                    {
                        "key": "from",
                        "default": "From",
                        "translations": [
                            {
                                "locale": "en",
                                "content": "From"
                            },
                            {
                                "locale": "fr",
                                "content": "Envoyé par"
                            },
                            {
                                "locale": "es",
                                "content": "De"
                            },
                            {
                                "locale": "ne",
                                "content": "पठाउने"
                            },
                            {
                                "locale": "sw",
                                "content": ""
                            }
                        ]
                    },
                    {
                        "key": "sent_timestamp",
                        "default": "Sent Timestamp",
                        "translations": [
                            {
                                "locale": "en",
                                "content": "Sent Timestamp"
                            },
                            {
                                "locale": "fr",
                                "content": "Date"
                            },
                            {
                                "locale": "es",
                                "content": "Fecha"
                            },
                            {
                                "locale": "ne",
                                "content": "​रिपोर्ट पठाएको समय"
                            },
                            {
                                "locale": "sw",
                                "content": ""
                            }
                        ]
                    },
                    {
                        "key": "daysoverdue",
                        "default": "Days since patient visit",
                        "translations": [
                            {
                                "locale": "en",
                                "content": "Days since patient visit"
                            },
                            {
                                "locale": "fr",
                                "content": "Jours depuis visite du patient"
                            },
                            {
                                "locale": "es",
                                "content": ""
                            },
                            {
                                "locale": "ne",
                                "content": "बिरामीलाई भेटेको कति दिन भयो?​"
                            },
                            {
                                "locale": "sw",
                                "content": ""
                            }
                        ]
                    },
                    {
                        "key": "Patient ID",
                        "default": "Patient ID",
                        "translations": [
                            {
                                "locale": "en",
                                "content": "Patient ID"
                            },
                            {
                                "locale": "fr",
                                "content": "Patient ID"
                            },
                            {
                                "locale": "es",
                                "content": "Patient ID"
                            },
                            {
                                "locale": "ne",
                                "content": "Patient ID"
                            },
                            {
                                "locale": "sw",
                                "content": "Patient ID"
                            }
                        ]
                    },
                    {
                        "key": "responses",
                        "default": "Responses",
                        "translations": [
                            {
                                "locale": "en",
                                "content": "Responses"
                            },
                            {
                                "locale": "fr",
                                "content": "Responses"
                            },
                            {
                                "locale": "es",
                                "content": "Responses"
                            },
                            {
                                "locale": "ne",
                                "content": "Responses"
                            },
                            {
                                "locale": "sw",
                                "content": "Responses"
                            }
                        ]
                    },
                    {
                        "key": "sms_message.message",
                        "default": "Incoming Message",
                        "translations": [
                            {
                                "locale": "en",
                                "content": "Incoming Message"
                            },
                            {
                                "locale": "fr",
                                "content": "Incoming Message"
                            },
                            {
                                "locale": "es",
                                "content": "Incoming Message"
                            },
                            {
                                "locale": "ne",
                                "content": "Incoming Message"
                            },
                            {
                                "locale": "sw",
                                "content": "Incoming Message"
                            }
                        ]
                    },
                    {
                        "key": "tasks",
                        "default": "Outgoing Messages",
                        "translations": [
                            {
                                "locale": "en",
                                "content": "Outgoing Messages"
                            },
                            {
                                "locale": "fr",
                                "content": "Outgoing Messages"
                            },
                            {
                                "locale": "es",
                                "content": "Outgoing Messages"
                            },
                            {
                                "locale": "ne",
                                "content": "Outgoing Messages"
                            },
                            {
                                "locale": "sw",
                                "content": "Outgoing Messages"
                            }
                        ]
                    },
                    {
                        "key": "scheduled_tasks",
                        "default": "Scheduled Tasks",
                        "translations": [
                            {
                                "locale": "en",
                                "content": "Scheduled Tasks"
                            },
                            {
                                "locale": "fr",
                                "content": "Scheduled Tasks"
                            },
                            {
                                "locale": "es",
                                "content": "Scheduled Tasks"
                            },
                            {
                                "locale": "ne",
                                "content": "Scheduled Tasks"
                            },
                            {
                                "locale": "sw",
                                "content": "Scheduled Tasks"
                            }
                        ]
                    },
                    {
                        "key": "Search",
                        "default": "Search",
                        "translations": [
                            {
                                "locale": "en",
                                "content": "Search"
                            },
                            {
                                "locale": "fr",
                                "content": "Search"
                            },
                            {
                                "locale": "es",
                                "content": "Search"
                            },
                            {
                                "locale": "ne",
                                "content": "Search"
                            },
                            {
                                "locale": "sw",
                                "content": "Search"
                            }
                        ]
                    },
                    {
                        "key": "pending",
                        "default": "Pending Timestamp",
                        "translations": [
                            {
                                "locale": "en",
                                "content": "Pending Timestamp"
                            }
                        ]
                    },
                    {
                        "key": "scheduled",
                        "default": "Scheduled Timestamp",
                        "translations": [
                            {
                                "locale": "en",
                                "content": "Scheduled Timestamp"
                            }
                        ]
                    },
                    {
                        "key": "received",
                        "default": "Received Timestamp",
                        "translations": [
                            {
                                "locale": "en",
                                "content": "Received Timestamp"
                            }
                        ]
                    },
                    {
                        "key": "sent",
                        "default": "Sent Timestamp",
                        "translations": [
                            {
                                "locale": "en",
                                "content": "Sent Timestamp"
                            }
                        ]
                    },
                    {
                        "key": "cleared",
                        "default": "Cleared Timestamp",
                        "translations": [
                            {
                                "locale": "en",
                                "content": "Cleared Timestamp"
                            }
                        ]
                    },
                    {
                        "key": "muted",
                        "default": "Muted Timestamp",
                        "translations": [
                            {
                                "locale": "en",
                                "content": "Muted Timestamp"
                            }
                        ]
                    },
                    {
                        "key": "task.type",
                        "default": "Message Type",
                        "translations": [
                            {
                                "locale": "en",
                                "content": "Message Type"
                            }
                        ]
                    },
                    {
                        "key": "task.state",
                        "default": "Message State",
                        "translations": [
                            {
                                "locale": "en",
                                "content": "Message State"
                            }
                        ]
                    }
                ]
            }
        }
    }
}<|MERGE_RESOLUTION|>--- conflicted
+++ resolved
@@ -1,10 +1,6 @@
 {
     "name": "kujua-lite",
-<<<<<<< HEAD
     "version": "0.4.0",
-=======
-    "version": "0.3.10",
->>>>>>> 460cd959
     "description": "SMS data collection designed for rural environments.",
     "long_description" : "Kujua Lite is a web based SMS data collection and analytics tool focused on community health care workers in rural environments. We help large health organizations collect and analyze data sent from health care workers using ordinary mobile phones.",
     "url": "https://github.com/medic/kujua-lite",
@@ -74,7 +70,6 @@
         "app-settings": null,
         "locale": null,
         "couchdb-audit": null,
-        "app-settings": null,
         "js-migrations": ">=1.0.0"
     },
     "migration_path": "/kujua-lite/_design/kujua-lite/_rewrite/migration",
