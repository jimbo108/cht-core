{
    "name": "kujua-lite",
    "version": "0.3.0-beta.4",
    "description": "SMS data collection designed for rural environments (Beta Version)",
    "long_description" : "Kujua Lite is a web based SMS data collection and analytics tool focused on community health care workers in rural environments. We help large health organizations collect and analyze data sent from health care workers using ordinary mobile phones.",
    "url": "https://github.com/medic/kujua",
    "categories": ["health", "sms"],
    "icons": {
        "16": "static/img/promo/icon_16.png",
        "48": "static/img/promo/icon_48.png",
        "96": "static/img/promo/icon_96.png",
        "128": "static/img/promo/icon_128.png"
    },
    "promo_images": {
        "small": "static/img/promo/promo_small.png"
    },
    "screenshots": [
        "static/img/promo/screenshot1.png"
    ],
    "loglevel": "info",
    "load": "lib/app",
    "modules": ["lib"],
    "attachments": ["static"],
    "dust": {
        "templates": "templates"
    },
    "duality": {
        "base_template": "base.html"
    },
    "less": {
        "compress": true,
        "compile": ["static/css/app.less", "static/css/spreadsheet.less"],
        "remove_from_attachments": true
    },
    "node_module_folder" : "sentinel",
    "dependencies_included" : true,
    "bundledDependencies": [
        "packages/underscore"
    ],
    "dependencies": {
        "modules": null,
        "properties": null,
        "attachments": null,
        "settings": null,
        "duality": ">=0.0.18",
        "duality-contrib-session": null,
        "dust": null,
        "duality-dust": null,
        "nodeunit": null,
        "nodeunit-testrunner": null,
        "less-precompiler": null,
        "select2": null,
        "kujua-branding": ">=0.0.2",
        "kujua-sms": null,
        "kujua-utils": null,
        "kujua-reporting": null,
        "jsDump": null,
        "git-info": null,
        "showdown": null,
        "couch-fakerequest": null,
        "underscore-string": null,
        "users": null,
        "cookies": null,
        "moment": null,
        "kanso-app-settings": null
    },
    "user_data": {
        "db_prefix": false,
        "available_roles" : ["kujua-user","national_admin","district_admin","kujua_gateway"],
        "schema": {
            "descripton": "Kujua Lite",
            "type": "object",
            "properties": {
                "facility_id": {
                    "title": "Facility Id",
                    "type": "string",
                    "je:hint": "autocomplete"
                },
                "phone": {
                    "title": "Phone",
                    "type": "string",
                    "je:hint": "autocomplete"
                }
            }
        }
    },
    "settings_schema" : {
        "description": "Kujua Lite Settings",
        "type": "object",
        "properties": {
            "muvuku_webapp_url": {
                "type": "string",
                "title": "Muvuku Webapp Url",
                "default": "/json-forms/_design/json-forms/_rewrite/"
            },
            "reported_date_format": {
                "type": "string",
                "title": "Reported Date Format",
                "default": "MMM hh:mm"
            },
            "forms_only_mode": {
                "type": "boolean",
                "title": "Only Expect Forms",
                "default": false
            },
            "gateway_number": {
                "type": "string",
                "title": "Gateway Number",
                "default": "+13125551212"
            },
            "kujua-reporting": {
                "title": "Scheduled Reports",
                "type": "array",
                "items": {
                    "properties": {
                        "code": {
                            "type": "string",
                            "title": "Form Code",
                            "default": ""
                        },
                        "reporting_freq": {
                            "type": "string",
                            "title": "Frequency",
                            "enum": [
                                "weekly",
                                "monthly"
                            ],
                            "default": "weekly"
                        }
                    },
                    "type": "object"
                },
                "default": [
                    {
                        "code": "ZDIS",
                        "frequency": "weekly"
                    },
                    {
                        "code": "ZSTK",
                        "frequency": "monthly"
                    }
                ]
            },
            "weekly_reminders": {
                "title": "Weekly Report Reminders",
                "type": "array",
                "items": {
                    "type": "object",
                    "properties": {
                        "form": {
                            "type": "string",
                            "title": "Form Code",
                            "default": ""
                        },
                        "day": {
                            "type": "string",
                            "title": "Day",
                            "enum": [
                                "",
                                "Monday",
                                "Tuesday",
                                "Wednesday",
                                "Thursday",
                                "Friday",
                                "Saturday",
                                "Sunday"
                            ],
                            "default": "",
                            "description": "The day to send the message."
                        },
                        "message": {
                            "type": "string",
                            "title": "Message",
                            "default": "Please submit report for week {{week}} immediately.",
                            "description": "Message will be sent and the following strings will be substituted into the message: {{week}}, {{year}} and {{form}}."
                        }
                    }
                }
            },
            "schedule_morning_hours" : {
                "title": "Schedule morning hours",
                "description": "The scheduler only sends messages after this hour, M-F.",
                "type": "integer",
                "default": 8
            },
            "schedule_evening_hours" : {
                "title": "Schedule evening hours",
                "description": "The scheduler only sends messages before this hour, M-F.",
                "type": "integer",
                "default": 17
            },
            "synthetic_date" : {
                "title": "Synthetic date",
                "description": "Only modify this if you are testing the scheduler and want to simulate a specific date. e.g. 201304121200",
                "type": "string",
                "pattern": "(^[0-9]{12}$|^$)"
            },
            "translations": {
                "title": "Translations",
                "type": "array",
                "items": {
                    "properties": {
                        "key": {
                            "type": "string",
                            "title": "Key",
                            "default": ""
                        },
                        "en": {
                            "type": "string",
                            "title": "English (Default)",
                            "default": ""
                        },
                        "fr": {
                            "type": "string",
                            "title": "Français",
                            "default": ""
                        },
                        "ne": {
                            "type": "string",
                            "title": "Nepalese",
                            "default": ""
                        },
                        "es": {
                            "type": "string",
                            "title": "Spanish",
                            "default": ""
                        }
                    },
                    "type": "object"
                },
                "default": [
                    {
                        "key": "Contact"
                    },
                    {
                        "key": "From"
                    },
                    {
                        "key": "Village Name"
                    },
                    {
                        "key": "Clinic Contact Name"
                    },
                    {
                        "key": "RC Code"
                    },
                    {
                        "key": "Health Center"
                    },
                    {
                        "key": "Health Center Name"
                    },
                    {
                        "key": "Health Center Contact Name"
                    },
                    {
                        "key": "Health Center Contact Phone"
                    },
                    {
                        "key": "District"
                    },
                    {
                        "key": "District Name"
                    },
                    {
                        "key": "District Contact Name"
                    },
                    {
                        "key": "District Contact Phone"
                    },
                    {
                        "key": "Phone"
                    },
                    {
                        "key": "sys.recipient_not_found",
                        "en": "Could not find message recipient.",
                        "fr": "Le recipient du message n'a pas été trouvé.",
                        "es": "No se encontro destinatario para el mensaje."
                    },
                    {
                        "key": "sys.missing_fields",
                        "en": "Missing or invalid fields: %(fields).",
                        "fr": "Champs invalides ou manquants: %(fields).",
                        "es": "Campo invalido o faltante: %(fields)."
                    },
                    {
                        "key": "missing_fields",
                        "en": "Missing or invalid fields: %(fields).",
                        "fr": "Champs invalides ou manquants: %(fields).",
                        "es": "Campo invalido o faltante: %(fields).",
                        "ne": "तपाईले फारम पूरा भर्नुभएन। कृपया पुरा गरेर फेरि पठाउन प्रयास गर्नुहोला।"
                    },
                    {
                        "key": "extra_fields",
                        "en": "Extra fields.",
                        "fr": "Champs additionels.",
                        "es": "Campos extra.",
                        "ne": "तपाईले फारम भरेको मिलेन। कृपया फेरि भरेर प्रयास गर्नुहोला।"
                    },
                    {
                        "key": "sys.form_not_found",
                        "en": "Form '%(form)' not found.",
                        "fr": "Formulaire '%(form)' non trouvé",
                        "es": "Forma no encontrada."
                    },
                    {
                        "key": "form_not_found",
                        "en": "The form sent '%(form)' was not recognized. Please complete it again and resend. If this problem persists contact your supervisor.",
                        "fr": "Le formulaire envoyé '%(form)' n'est pas reconnu, SVP corriger et renvoyer. Si ce problème persiste contactez votre superviseur.",
                        "es": "No se reconocio el reporte enviado '%(form)'. Por favor intente de nuevo. Si el problema persiste, informe al director.",
                        "ne": "डाटा प्राप्त भएन। कृपया फेरि भरेर प्रयास गर्नुहोला।"
                    },
                    {
                        "key": "form_invalid",
                        "en": "The form sent '%(form)' was not properly completed. Please complete it and resend. If this problem persists contact your supervisor.",
                        "fr": "Le formulaire envoyé '%(form)' n'est pas complet, SVP corriger et renvoyer. Si ce problème persiste contactez votre superviseur.",
                        "es": "No se completo el reporte '%(form)'. Por favor completelo y vuelvalo a enviar. Si el problema persiste, informe al director.",
                        "ne": "तपाईले फारम भरेको मिलेन। कृपया फेरि भरेर प्रयास गर्नुहोला।"
                    },
                    {
<<<<<<< HEAD
                        "key": "form_invalid_custom",
                        "en": "The form sent '%(form)' was not properly completed. Please complete it and resend. If this problem persists contact your supervisor.",
                        "fr": "Le formulaire envoyé '%(form)' n'est pas complet, SVP corriger et renvoyer. Si ce problème persiste contactez votre superviseur.",
                        "es": "No se completo el reporte '%(form)'. Por favor completelo y vuelvalo a enviar. Si el problema persiste, informe al director.",
                        "ne": "तपाईले फारम भरेको मिलेन। कृपया फेरि भरेर प्रयास गर्नुहोला।"
=======
                        "key": "extra_fields",
                        "en": "Extra fields."
                    },
                    {
                        "key": "form_invalid_custom",
                        "en": "The form sent '%(form)' was not properly completed. Please complete it and resend. If this problem persists contact your supervisor."
>>>>>>> f0306960
                    },
                    {
                        "key": "sys.facility_not_found",
                        "en": "Facility not found.",
                        "fr": "Établissement non trouvé.",
                        "es": "No se encontro a la unidad de salud."
                    },
                    {
                        "key": "sys.empty",
                        "en": "Message appears empty.",
                        "fr": "Le message recu est vide.",
                        "es": "El mensaje esta en blanco."
                    },
                    {
                        "key": "empty",
                        "en": "It looks like you sent an empty message, please try to resend. If you continue to have this problem please contact your supervisor.",
                        "fr": "Nous avons des troubles avec votre message, SVP renvoyer. Si vous continuez à avoir des problèmes contactez votre superviseur.",
                        "es": "El mensaje esta en blanco, por favor reenvielo. Si encuentra un problema, informe al director.",
                        "ne": "डाटा प्राप्त भएन। कृपया फेरि भरेर प्रयास गर्नुहोला।"
                    },
                    {
                        "key": "form_received",
                        "en": "Your form submission was received, thank you.",
                        "fr": "Merci, votre formulaire a été bien reçu.",
                        "es": "Recibimos su reporte, muchas gracias.",
                        "ne": "डाटा प्राप्त भयो, धन्यवाद"
                    },
                    {
                        "key": "sms_received",
                        "en": "SMS message received; it will be reviewed shortly. If you were trying to submit a text form, please enter a correct form code and try again.",
                        "fr": "Merci, votre message a été bien reçu.",
                        "es": "Recibimos tu mensaje, lo procesaremos pronto. Si querias mandar un reporte, intentalo nuevamente en el formato adecuado.",
                        "ne": "मेसेज प्राप्त भयो। यदि रिपोर्ट पठाउनुभएको हो भने मिलेन; मिलाएर पुन: पठाउनुहोला।"
                    },
                    {
                        "key": "reporting_unit_not_found",
                        "en": "Reporting Unit ID is incorrect. Please correct and submit a complete report again.",
                        "fr": "Établissement non trouvé, svp corriger et renvoyer",
                        "es": "No encontramos a su centro de salud. Por favor corrijalo y reenvie el reporte.",
                        "ne": " रिपोर्टिङ् युनिटको आइ.डि मिलेन। कृपया सहि आइ.डि राखेर पुरा रिपोर्ट फेरि पठाउनुहोला।"
                    },
                    {
                        "key": "reported_date",
                        "en": "Reported Date",
                        "fr": "Date envoyé",
                        "es": "Fecha de envío"
                    },
                    {
                        "key": "related_entities.clinic.name",
                        "en": "Clinic Name",
                        "fr": "Villages"
                    },
                    {
                        "key": "related_entities.clinic.contact.name",
                        "en": "Clinic Contact Name",
                        "fr": "Personne-ressource Clinique"
                    },
                    {
                        "key": "related_entities.clinic.parent.name",
                        "en": "Health Center Name",
                        "fr": "Nom du centre de santé"
                    },
                    {
                        "key": "related_entities.clinic.parent.contact.name",
                        "en": "Health Center Contact Name",
                        "fr": "Nom de la santé Contact Center"
                    },
                    {
                        "key": "related_entities.clinic.parent.parent.name",
                        "en": "District Hospital Name",
                        "fr": "Nom de l'hôpital de district"
                    },
                    {
                        "key": "related_entities.health_center.name",
                        "en": "Health Center Name",
                        "fr": "Nom du centre de santé"
                    },
                    {
                        "key": "related_entities.health_center.contact.name",
                        "en": "Health Center Contact Name",
                        "fr": "Nom de la santé Contact Center"
                    },
                    {
                        "key": "related_entities.health_center.parent.name",
                        "en": "District Hospital Name",
                        "fr": "Nom de l'hôpital de district"
                    },
                    {
                        "key": "tasks.0.messages.0.to",
                        "en": "To",
                        "fr": "pour"
                    },
                    {
                        "key": "tasks.0.messages.0.message",
                        "en": "Message",
                        "fr": "Message"
                    },
                    {
                        "key": "from",
                        "en": "From",
                        "fr": "Envoyé par",
                        "es": "De"
                    },
                    {
                        "key": "sent_timestamp",
                        "en": "Sent Timestamp",
                        "fr": "Date",
                        "es": "Fecha"
                    },
                    {
                        "key": "daysoverdue",
                        "en": "Days since patient visit"
                    }
                ]
            }
        },
        "required": ["facility_labels"]
    },
    "settings_schema_schedules" : {
        "description": "Kujua Lite Settings",
        "type": "object",
        "properties": {
            "id_format": {
                "title": "Patient ID format",
                "type": "string",
                "default": "1111"
            },
            "ohw_counseling_reminder_days": {
                "title": "Counseling reminder days",
                "type": "array",
                "default": [
                    {
                      "days": 2,
                      "message": "Greetings, {{contact_name}}. {{serial_number}} is in need of a PNC visit tomorrow. Thank you!",
                      "type": "counseling_reminder",
                      "group": 1
                    },
                    {
                      "days": 5,
                      "message": "Greetings, {{contact_name}}. {{serial_number}} is past due for a PNC visit. Please visit the mother and report immediately. Thank you!",
                      "type": "counseling_reminder",
                      "group": 1
                    },
                    {
                      "days": 6,
                      "message": "Greetings, {{contact_name}}. {{serial_number}} is in need of a PNC visit tomorrow. Thank you!",
                      "type": "counseling_reminder",
                      "group": 2
                    },
                    {
                      "days": 9,
                      "message": "Greetings, {{contact_name}}. {{serial_number}} is past due for a PNC visit. Please visit the mother and report immediately. Thank you!",
                      "type": "counseling_reminder",
                      "group": 2
                    },
                    {
                      "days": 12,
                      "message": "Greetings, {{contact_name}}. {{serial_number}} is past due for a PNC visit. Please visit the mother and report immediately. Thank you!",
                      "type": "counseling_reminder",
                      "group": 2
                    },
                    {
                      "days": 29,
                      "message": "Greetings, {{contact_name}}. Record for {{serial_number}} has been deactivated. No further notifications regarding this patient will be sent.",
                      "type": "counseling_reminder"
                    }
                ],
                "items": {
                    "type": "object",
                    "order": ["days", "message", "type", "group"],
                    "required": ["days", "message", "type"],
                    "properties": {
                        "days": {
                            "type": "number",
                            "title": "Days"
                        },
                        "message": {
                            "type": "string",
                            "title": "Message"
                        },
                        "type": {
                            "type": "string",
                            "title": "Type",
                            "enum":[
                                "anc_visit",
                                "miso_reminder",
                                "upcoming_delivery",
                                "outcome_request",
                                "counseling_reminder"
                            ]
                        },
                        "group": {
                            "type": "number",
                            "title": "Group",
                            "enum": [ 1,2,3,4,5 ]
                        }
                    }
                }
            },
            "ohw_counseling_reminder_lbw_days" : {
                "title": "Counseling reminder LBW days",
                "type": "array",
                "default": [
                    {
                      "days": 2,
                      "message": "Greetings, {{contact_name}}. {{serial_number}} is in need of a PNC visit tomorrow. Thank you!",
                      "type": "counseling_reminder",
                      "group": 1
                    },
                    {
                      "days": 5,
                      "message": "Greetings, {{contact_name}}. {{serial_number}} is past due for a PNC visit. Please visit the mother and report immediately. Thank you!",
                      "type": "counseling_reminder",
                      "group": 1
                    },
                    {
                      "days": 6,
                      "message": "Greetings, {{contact_name}}. {{serial_number}} is in need of a PNC visit tomorrow. Thank you!",
                      "type": "counseling_reminder",
                      "group": 2
                    },
                    {
                      "days": 9,
                      "message": "Greetings, {{contact_name}}. {{serial_number}} is past due for a PNC visit. Please visit the mother and report immediately. Thank you!",
                      "type": "counseling_reminder",
                      "group": 2
                    },
                    {
                      "days": 12,
                      "message": "Greetings, {{contact_name}}. {{serial_number}} is past due for a PNC visit. Please visit the mother and report immediately. Thank you!",
                      "type": "counseling_reminder",
                      "group": 2
                    },
                    {
                      "days": 29,
                      "message": "Greetings, {{contact_name}}. Record for {{serial_number}} has been deactivated. No further notifications regarding this patient will be sent.",
                      "type": "counseling_reminder"
                    }
                ],
                "items": {
                    "type": "object",
                    "order": ["days", "message", "type", "group"],
                    "required": ["days", "message", "type"],
                    "properties": {
                        "days": {
                            "type": "number",
                            "title": "Days"
                        },
                        "message": {
                            "type": "string",
                            "title": "Message",
                            "je:hint": "textarea"
                        },
                        "type": {
                            "type": "string",
                            "title": "Type"
                        },
                        "group": {
                            "type": "number",
                            "title": "Group",
                            "enum": [1,2,3,4,5]
                        }
                    }
                }
            },
            "ohw_miso_reminder_days" : {
                "title": "Miso reminder days",
                "type": "array",
                "items": {
                    "type": "number"
                }
            },
            "ohw_obsolete_reminders_days" : {
                "title": "Obsolete reminder days",
                "type": "number",
                "default": 30
            },
            "ohw_outcome_request_days" : {
                "title": "Outcome request days",
                "type": "array",
                "items": {
                    "type": "number"
                }
            },
            "ohw_reminder_schedule_days" : {
                "title": "ohw reminder schedule days",
                "type": "array",
                "default": [
                    {
                      "days": 81,
                      "message": "Greetings,{{contact_name}}. {{serial_number}} is due for an ANC visit in three days.Please visit her and remind her to visit the health facility.",
                      "type": "anc_visit",
                      "group": 1
                    },
                    {
                      "days": 83,
                      "message": "Greetings, {{contact_name}}. {{serial_number}} is due for an ANC visit tomorrow. Please visit her and remind her to visit the health facility.",
                      "type": "anc_visit",
                      "group": 1
                    },
                    {
                      "days": 91,
                      "message": "Greetings, {{contact_name}}. ANC visit for {{serial_number}} is past due. Please visit her immediately.",
                      "type": "anc_visit",
                      "group": 1
                    },
                    {
                      "days": 98,
                      "message": "Greetings, {{contact_name}}. ANC visit for {{serial_number}} is past due. Please visit her immediately.",
                      "type": "anc_visit",
                      "group": 1
                    },
                    {
                      "days": 105,
                      "message": "Greetings, {{contact_name}}. ANC visit for {{serial_number}} is past due. Please visit her immediately.",
                      "type": "anc_visit",
                      "group": 1
                    },
                    {
                      "days": 137,
                      "message": "Greetings,{{contact_name}}. {{serial_number }} is due for an ANC visit in three days.Please visit her and remind her to visit the health facility.",
                      "type": "anc_visit",
                      "group": 2
                    },
                    {
                      "days": 139,
                      "message": "Greetings, {{contact_name}}. {{serial_number}} is due for an ANC visit tomorrow. Please visit her and remind her to visit the health facility.",
                      "type": "anc_visit",
                      "group": 2
                    },
                    {
                      "days": 147,
                      "message": "Greetings, {{contact_name}}. ANC visit for {{serial_number}} is past due. Please visit her immediately.",
                      "type": "anc_visit",
                      "group": 2
                    },
                    {
                      "days": 154,
                      "message": "Greetings, {{contact_name}}. ANC visit for {{serial_number}} is past due. Please visit her immediately.",
                      "type": "anc_visit",
                      "group": 2
                    },
                    {
                      "days": 161,
                      "message": "Greetings, {{contact_name}}. ANC visit for {{serial_number}} is past due. Please visit her immediately.",
                      "type": "anc_visit",
                      "group": 2
                    },
                    {
                      "days": 193,
                      "message": "Greetings,{{contact_name}}. {{serial_number }} is due for an ANC visit in three days.Please visit her and remind her to visit the health facility.",
                      "type": "anc_visit",
                      "group": 3
                    },
                    {
                      "days": 193,
                      "message": "Greetings, {{contact_name}}. It's now {{serial_number}}'s 8th month of pregnancy. If you haven't given Miso, please distribute. Make birth plan now. Thank you!.",
                      "type": "miso_reminder"
                    },
                    {
                      "days": 195,
                      "message": "Greetings, {{contact_name}}. {{serial_number}} is due for an ANC visit tomorrow. Please visit her and remind her to visit the health facility.",
                      "type": "anc_visit",
                      "group": 3
                    },
                    {
                      "days": 203,
                      "message": "Greetings, {{contact_name}}. ANC visit for {{serial_number}} is past due. Please visit her immediately.",
                      "type": "anc_visit",
                      "group": 3
                    },
                    {
                      "days": 210,
                      "message": "Greetings, {{contact_name}}. ANC visit for {{serial_number}} is past due. Please visit her immediately.",
                      "type": "anc_visit",
                      "group": 3
                    },
                    {
                      "days": 217,
                      "message": "Greetings, {{contact_name}}. ANC visit for {{serial_number}} is past due. Please visit her immediately.",
                      "type": "anc_visit",
                      "group": 3
                    },
                    {
                      "days": 221,
                      "message": "Greetings,{{contact_name}}. {{serial_number }} is due for an ANC visit in three days.Please visit her and remind her to visit the health facility.",
                      "type": "anc_visit",
                      "group": 4
                    },
                    {
                      "days": 223,
                      "message": "Greetings, {{contact_name}}. {{serial_number}} is due for an ANC visit tomorrow. Please visit her and remind her to visit the health facility.",
                      "type": "anc_visit",
                      "group": 4
                    },
                    {
                      "days": 231,
                      "message": "Greetings, {{contact_name}}. ANC visit for {{serial_number}} is past due. Please visit her immediately.",
                      "type": "anc_visit",
                      "group": 4
                    },
                    {
                      "days": 238,
                      "message": "Greetings, {{contact_name}}. ANC visit for {{serial_number}} is past due. Please visit her immediately.",
                      "type": "anc_visit",
                      "group": 4
                    },
                    {
                      "days": 245,
                      "message": "Greetings, {{contact_name}}. ANC visit for {{serial_number}} is past due. Please visit her immediately.",
                      "type": "anc_visit",
                      "group": 4
                    },
                    {
                      "days": 252,
                      "message": "Greetings, {{contact_name}}. {{serial_number}} is due to deliver in a month.",
                      "type": "upcoming_delivery"
                    },
                    {
                      "days": 273,
                      "message": "Greetings, {{contact_name}}. {{serial_number}} is due to deliver in a week.",
                      "type": "upcoming_delivery"
                    },
                    {
                      "days": 283,
                      "message": "Greetings, {{contact_name}}. {{serial_number}}'s baby is overdue. Please visit the mother immediately and submit the birth report if baby has been delivered.",
                      "type": "outcome_request"
                    }
                ],
                "items": {
                    "type": "object",
                    "order": ["days", "message", "type", "group"],
                    "required": ["days", "message", "type"],
                    "properties": {
                        "days": {
                            "type": "number",
                            "title": "Days"
                        },
                        "message": {
                            "type": "string",
                            "title": "Message",
                            "je:hint": "textarea"
                        },
                        "type": {
                            "type": "string",
                            "title": "Type"
                        },
                        "group": {
                            "type": "number",
                            "title": "Group",
                            "enum": [1,2,3,4,5]
                        }
                    }
                }
            },
            "ohw_upcoming_delivery_days" : {
                "title": "Upcoming delivery days",
                "type": "array",
                "items": {
                    "type": "number"
                }
            }
        }
    }
}<|MERGE_RESOLUTION|>--- conflicted
+++ resolved
@@ -318,20 +318,11 @@
                         "ne": "तपाईले फारम भरेको मिलेन। कृपया फेरि भरेर प्रयास गर्नुहोला।"
                     },
                     {
-<<<<<<< HEAD
                         "key": "form_invalid_custom",
                         "en": "The form sent '%(form)' was not properly completed. Please complete it and resend. If this problem persists contact your supervisor.",
                         "fr": "Le formulaire envoyé '%(form)' n'est pas complet, SVP corriger et renvoyer. Si ce problème persiste contactez votre superviseur.",
                         "es": "No se completo el reporte '%(form)'. Por favor completelo y vuelvalo a enviar. Si el problema persiste, informe al director.",
                         "ne": "तपाईले फारम भरेको मिलेन। कृपया फेरि भरेर प्रयास गर्नुहोला।"
-=======
-                        "key": "extra_fields",
-                        "en": "Extra fields."
-                    },
-                    {
-                        "key": "form_invalid_custom",
-                        "en": "The form sent '%(form)' was not properly completed. Please complete it and resend. If this problem persists contact your supervisor."
->>>>>>> f0306960
                     },
                     {
                         "key": "sys.facility_not_found",
