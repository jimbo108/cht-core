{
    "name": "kujua-base",
<<<<<<< HEAD
    "version": "0.3.1",
=======
    "version": "0.2.39",
>>>>>>> 4c7002c9
    "description": "SMS data collection designed for rural environments",
    "long_description" : "Kujua is a web based SMS data collection and analytics tool focused on community health care workers in rural environments. We help large health organizations collect and analyze data sent from health care workers using ordinary mobile phones.",
    "url": "https://github.com/medic/kujua",
    "categories": ["health", "sms"],
    "icons": {
        "16": "static/img/promo/icon_16.png",
        "48": "static/img/promo/icon_48.png",
        "96": "static/img/promo/icon_96.png",
        "128": "static/img/promo/icon_128.png"
    },
    "promo_images": {
        "small": "static/img/promo/promo_small.png"
    },
    "screenshots": [
        "static/img/promo/screenshot1.png"
    ],
    "loglevel": "info",
    "load": "lib/app",
    "modules": ["lib"],
    "attachments": ["static"],
    "dust": {
        "templates": "templates"
    },
    "duality": {
        "base_template": "base.html"
    },
    "duality-contrib-loading": {
        "timeout": 300
    },
    "less": {
        "compress": true,
        "compile": ["static/css/app.less", "static/css/spreadsheet.less"],
        "remove_from_attachments": true
    },
    "node_module_folder" : "sentinel",
    "dependencies_included" : true,
    "bundledDependencies": [
        "packages/underscore"
    ],
    "dependencies": {
        "modules": null,
        "properties": null,
        "attachments": null,
        "settings": null,
        "duality": ">=0.0.18",
        "duality-contrib-session": null,
        "dust": null,
        "duality-dust": null,
        "nodeunit": null,
        "nodeunit-testrunner": null,
        "less-precompiler": null,
<<<<<<< HEAD
=======
        "bootstrap-fontawesome": null,
        "select2": null,
>>>>>>> 4c7002c9
        "kanso-config": null,
        "kujua-branding": ">=0.0.2",
        "kujua-sms": null,
        "kujua-utils": null,
        "kujua-reporting": null,
        "jsDump": null,
        "git-info": null,
        "showdown": null,
        "couch-fakerequest": null,
        "underscore-string": null,
        "users": null,
        "cookies": null,
        "moment": null
    },
    "settings_schema" : {
        "description": "Kujua Settings",
        "type": "object",
        "properties": {
            "id_format": {
                "title": "Patient ID format",
                "type": "string",
                "default": "1111"
            },
            "ohw_counseling_reminder_days": {
                "title": "Counseling reminder days",
                "type": "array",
                "default": [
                    {
                      "days": 2,
                      "message": "Greetings, {{contact_name}}. {{serial_number}} is in need of a PNC visit tomorrow. Thank you!",
                      "type": "counseling_reminder",
                      "group": 1
                    },
                    {
                      "days": 5,
                      "message": "Greetings, {{contact_name}}. {{serial_number}} is past due for a PNC visit. Please visit the mother and report immediately. Thank you!",
                      "type": "counseling_reminder",
                      "group": 1
                    },
                    {
                      "days": 6,
                      "message": "Greetings, {{contact_name}}. {{serial_number}} is in need of a PNC visit tomorrow. Thank you!",
                      "type": "counseling_reminder",
                      "group": 2
                    },
                    {
                      "days": 9,
                      "message": "Greetings, {{contact_name}}. {{serial_number}} is past due for a PNC visit. Please visit the mother and report immediately. Thank you!",
                      "type": "counseling_reminder",
                      "group": 2
                    },
                    {
                      "days": 12,
                      "message": "Greetings, {{contact_name}}. {{serial_number}} is past due for a PNC visit. Please visit the mother and report immediately. Thank you!",
                      "type": "counseling_reminder",
                      "group": 2
                    },
                    {
                      "days": 29,
                      "message": "Greetings, {{contact_name}}. Record for {{serial_number}} has been deactivated. No further notifications regarding this patient will be sent.",
                      "type": "counseling_reminder"
                    }
                ],
                "items": {
                    "type": "object",
                    "order": ["days", "message", "type", "group"],
                    "required": ["days", "message", "type"],
                    "properties": {
                        "days": {
                            "type": "number",
                            "title": "Days"
                        },
                        "message": {
                            "type": "string",
                            "title": "Message"
                        },
                        "type": {
                            "type": "string",
                            "title": "Type",
                            "enum":[
                                "anc_visit",
                                "miso_reminder",
                                "upcoming_delivery",
                                "outcome_request",
                                "counseling_reminder"
                            ]
                        },
                        "group": {
                            "type": "number",
                            "title": "Group",
                            "enum": [ 1,2,3,4,5 ]
                        }
                    }
                }
            },
            "ohw_counseling_reminder_lbw_days" : {
                "title": "Counseling reminder LBW days",
                "type": "array",
                "default": [
                    {
                      "days": 2,
                      "message": "Greetings, {{contact_name}}. {{serial_number}} is in need of a PNC visit tomorrow. Thank you!",
                      "type": "counseling_reminder",
                      "group": 1
                    },
                    {
                      "days": 5,
                      "message": "Greetings, {{contact_name}}. {{serial_number}} is past due for a PNC visit. Please visit the mother and report immediately. Thank you!",
                      "type": "counseling_reminder",
                      "group": 1
                    },
                    {
                      "days": 6,
                      "message": "Greetings, {{contact_name}}. {{serial_number}} is in need of a PNC visit tomorrow. Thank you!",
                      "type": "counseling_reminder",
                      "group": 2
                    },
                    {
                      "days": 9,
                      "message": "Greetings, {{contact_name}}. {{serial_number}} is past due for a PNC visit. Please visit the mother and report immediately. Thank you!",
                      "type": "counseling_reminder",
                      "group": 2
                    },
                    {
                      "days": 12,
                      "message": "Greetings, {{contact_name}}. {{serial_number}} is past due for a PNC visit. Please visit the mother and report immediately. Thank you!",
                      "type": "counseling_reminder",
                      "group": 2
                    },
                    {
                      "days": 29,
                      "message": "Greetings, {{contact_name}}. Record for {{serial_number}} has been deactivated. No further notifications regarding this patient will be sent.",
                      "type": "counseling_reminder"
                    }
                ],
                "items": {
                    "type": "object",
                    "order": ["days", "message", "type", "group"],
                    "required": ["days", "message", "type"],
                    "properties": {
                        "days": {
                            "type": "number",
                            "title": "Days"
                        },
                        "message": {
                            "type": "string",
                            "title": "Message",
                            "je:hint": "textarea"
                        },
                        "type": {
                            "type": "string",
                            "title": "Type"
                        },
                        "group": {
                            "type": "number",
                            "title": "Group",
                            "enum": [1,2,3,4,5]
                        }
                    }
                }
            },
            "ohw_miso_reminder_days" : {
                "title": "Miso reminder days",
                "type": "array",
                "items": {
                    "type": "number"
                }
            },
            "ohw_obsolete_reminders_days" : {
                "title": "Obsolete reminder days",
                "type": "number",
                "default": 30
            },
            "ohw_outcome_request_days" : {
                "title": "Outcome request days",
                "type": "array",
                "items": {
                    "type": "number"
                }
            },
            "ohw_reminder_schedule_days" : {
                "title": "ohw reminder schedule days",
                "type": "array",
                "default": [
                    {
                      "days": 81,
                      "message": "Greetings,{{contact_name}}. {{serial_number}} is due for an ANC visit in three days.Please visit her and remind her to visit the health facility.",
                      "type": "anc_visit",
                      "group": 1
                    },
                    {
                      "days": 83,
                      "message": "Greetings, {{contact_name}}. {{serial_number}} is due for an ANC visit tomorrow. Please visit her and remind her to visit the health facility.",
                      "type": "anc_visit",
                      "group": 1
                    },
                    {
                      "days": 91,
                      "message": "Greetings, {{contact_name}}. ANC visit for {{serial_number}} is past due. Please visit her immediately.",
                      "type": "anc_visit",
                      "group": 1
                    },
                    {
                      "days": 98,
                      "message": "Greetings, {{contact_name}}. ANC visit for {{serial_number}} is past due. Please visit her immediately.",
                      "type": "anc_visit",
                      "group": 1
                    },
                    {
                      "days": 105,
                      "message": "Greetings, {{contact_name}}. ANC visit for {{serial_number}} is past due. Please visit her immediately.",
                      "type": "anc_visit",
                      "group": 1
                    },
                    {
                      "days": 137,
                      "message": "Greetings,{{contact_name}}. {{serial_number }} is due for an ANC visit in three days.Please visit her and remind her to visit the health facility.",
                      "type": "anc_visit",
                      "group": 2
                    },
                    {
                      "days": 139,
                      "message": "Greetings, {{contact_name}}. {{serial_number}} is due for an ANC visit tomorrow. Please visit her and remind her to visit the health facility.",
                      "type": "anc_visit",
                      "group": 2
                    },
                    {
                      "days": 147,
                      "message": "Greetings, {{contact_name}}. ANC visit for {{serial_number}} is past due. Please visit her immediately.",
                      "type": "anc_visit",
                      "group": 2
                    },
                    {
                      "days": 154,
                      "message": "Greetings, {{contact_name}}. ANC visit for {{serial_number}} is past due. Please visit her immediately.",
                      "type": "anc_visit",
                      "group": 2
                    },
                    {
                      "days": 161,
                      "message": "Greetings, {{contact_name}}. ANC visit for {{serial_number}} is past due. Please visit her immediately.",
                      "type": "anc_visit",
                      "group": 2
                    },
                    {
                      "days": 193,
                      "message": "Greetings,{{contact_name}}. {{serial_number }} is due for an ANC visit in three days.Please visit her and remind her to visit the health facility.",
                      "type": "anc_visit",
                      "group": 3
                    },
                    {
                      "days": 193,
                      "message": "Greetings, {{contact_name}}. It's now {{serial_number}}'s 8th month of pregnancy. If you haven't given Miso, please distribute. Make birth plan now. Thank you!.",
                      "type": "miso_reminder"
                    },
                    {
                      "days": 195,
                      "message": "Greetings, {{contact_name}}. {{serial_number}} is due for an ANC visit tomorrow. Please visit her and remind her to visit the health facility.",
                      "type": "anc_visit",
                      "group": 3
                    },
                    {
                      "days": 203,
                      "message": "Greetings, {{contact_name}}. ANC visit for {{serial_number}} is past due. Please visit her immediately.",
                      "type": "anc_visit",
                      "group": 3
                    },
                    {
                      "days": 210,
                      "message": "Greetings, {{contact_name}}. ANC visit for {{serial_number}} is past due. Please visit her immediately.",
                      "type": "anc_visit",
                      "group": 3
                    },
                    {
                      "days": 217,
                      "message": "Greetings, {{contact_name}}. ANC visit for {{serial_number}} is past due. Please visit her immediately.",
                      "type": "anc_visit",
                      "group": 3
                    },
                    {
                      "days": 221,
                      "message": "Greetings,{{contact_name}}. {{serial_number }} is due for an ANC visit in three days.Please visit her and remind her to visit the health facility.",
                      "type": "anc_visit",
                      "group": 4
                    },
                    {
                      "days": 223,
                      "message": "Greetings, {{contact_name}}. {{serial_number}} is due for an ANC visit tomorrow. Please visit her and remind her to visit the health facility.",
                      "type": "anc_visit",
                      "group": 4
                    },
                    {
                      "days": 231,
                      "message": "Greetings, {{contact_name}}. ANC visit for {{serial_number}} is past due. Please visit her immediately.",
                      "type": "anc_visit",
                      "group": 4
                    },
                    {
                      "days": 238,
                      "message": "Greetings, {{contact_name}}. ANC visit for {{serial_number}} is past due. Please visit her immediately.",
                      "type": "anc_visit",
                      "group": 4
                    },
                    {
                      "days": 245,
                      "message": "Greetings, {{contact_name}}. ANC visit for {{serial_number}} is past due. Please visit her immediately.",
                      "type": "anc_visit",
                      "group": 4
                    },
                    {
                      "days": 252,
                      "message": "Greetings, {{contact_name}}. {{serial_number}} is due to deliver in a month.",
                      "type": "upcoming_delivery"
                    },
                    {
                      "days": 273,
                      "message": "Greetings, {{contact_name}}. {{serial_number}} is due to deliver in a week.",
                      "type": "upcoming_delivery"
                    },
                    {
                      "days": 283,
                      "message": "Greetings, {{contact_name}}. {{serial_number}}'s baby is overdue. Please visit the mother immediately and submit the birth report if baby has been delivered.",
                      "type": "outcome_request"
                    }
                ],
                "items": {
                    "type": "object",
                    "order": ["days", "message", "type", "group"],
                    "required": ["days", "message", "type"],
                    "properties": {
                        "days": {
                            "type": "number",
                            "title": "Days"
                        },
                        "message": {
                            "type": "string",
                            "title": "Message",
                            "je:hint": "textarea"
                        },
                        "type": {
                            "type": "string",
                            "title": "Type"
                        },
                        "group": {
                            "type": "number",
                            "title": "Group",
                            "enum": [1,2,3,4,5]
                        }
                    }
                }
            },
            "ohw_upcoming_delivery_days" : {
                "title": "Upcoming delivery days",
                "type": "array",
                "items": {
                    "type": "number"
                }
            },
            "schedule_morning_hours" : {
                "title": "Schedule morning hours",
                "description": "The scheduler only sends messages after this hour, M-F.",
                "type": "integer",
                "default": 8
            },
            "schedule_evening_hours" : {
                "title": "Schedule evening hours",
                "description": "The scheduler only sends messages before this hour, M-F.",
                "type": "integer",
                "default": 17
            },
            "synthetic_date" : {
                "title": "Synthetic date",
                "description": "Only modify this if you are testing the scheduler and want to simulate a specific date. e.g. 201304121200",
                "type": "string",
                "minLength":12,
                "maxLength":12,
                "pattern": "[0-9]+"

            }
        }
    }
}<|MERGE_RESOLUTION|>--- conflicted
+++ resolved
@@ -1,10 +1,6 @@
 {
     "name": "kujua-base",
-<<<<<<< HEAD
     "version": "0.3.1",
-=======
-    "version": "0.2.39",
->>>>>>> 4c7002c9
     "description": "SMS data collection designed for rural environments",
     "long_description" : "Kujua is a web based SMS data collection and analytics tool focused on community health care workers in rural environments. We help large health organizations collect and analyze data sent from health care workers using ordinary mobile phones.",
     "url": "https://github.com/medic/kujua",
@@ -56,11 +52,7 @@
         "nodeunit": null,
         "nodeunit-testrunner": null,
         "less-precompiler": null,
-<<<<<<< HEAD
-=======
-        "bootstrap-fontawesome": null,
         "select2": null,
->>>>>>> 4c7002c9
         "kanso-config": null,
         "kujua-branding": ">=0.0.2",
         "kujua-sms": null,
