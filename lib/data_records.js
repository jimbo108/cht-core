var db = require('db'),
    sms_utils = require('kujua-sms/utils'),
    querystring = require('querystring'),
    jsonforms = require('views/lib/jsonforms'),
    utils = require('kujua-utils'),
    logger = utils.logger,
    templates = require('duality/templates'),
    _ = require('underscore'),
    _s = require('underscore-string'),
    moment = require('moment'),
    settings = require('settings/root'),
    objectpath = require('views/lib/objectpath'),
    ddoc = settings.name;

/*
 * TODO use proper/consistent style here, camel case only for functions,
 * underscores for vars.
 * */

var RE_PHONE = /.*?(\+?[\d]{10,15}).*/;

var db = null
    , timeoutID = null
    , nextStartKey = null
    , firstRender = true
    , lastRecord = null
    , limit = 50
    , district = ''
    , cache = {revs_info:{}}
    , dh_id = null
    , cl_id = null
    , form = null
    , locale
    , $modal
    , isAdmin
    , baseURL;

function render(err, data) {
    var html;

    if (err) {
        return alert(err);
    }

    if (data.rows && data.rows.length === 1) {
        lastRecord = data.rows[0];
        nextStartKey = null;
    } else if (data.total_rows < limit) {
        lastRecord = data.rows[data.rows.length - 1];
    } else if (data.rows && data.rows.length < limit) {
        lastRecord = data.rows[data.rows.length - 1];
        nextStartKey = null;
    } else if (data.rows && data.rows.length > 1) {
        nextStartKey = data.rows.pop().key;
    }
    var rows = _.map(data.rows, function(row) {
        return sms_utils.makeDataRecordReadable(row.doc || row.value);
    });

    // render base template if this is the first render or we have no rows.
    if (firstRender) {
        html = templates.render('data_records_table.html', {}, {
            data_records: rows
        });

        $('[data-page=activity] #loader').html(html);

        firstRender = false;
        if (!nextStartKey && rows.length > 0) {
            $('.reached-last-record').show();
        }
    } else {
        html = templates.render('data_records_rows.html', {}, {
            data_records: rows
        });

        $('[data-page=activity] #data-records .wrap-rows').append(html);

        if (!nextStartKey) {
            $('.reached-last-record').show();
        }
    }

    // update data api values as well
    _.each(rows, function(row) {
        if (row._id) {
            $('[rel='+row._id+']').data('data-record', sms_utils.makeDataRecordOriginal(row));
        }
    });

    delete timeoutID;

    $('.ajax-loader').hide();
}

function renderRecords(options) {
    if  (!options) {
        if (cache.viewOptions) {
            options = cache.viewOptions;
        } else {
            return;
        }
    }

    if (nextStartKey) {
        options.query['startkey'] = nextStartKey;
    }

    if (!options.view) {
        render(null, []);
    } else if (!lastRecord) {
        if (/^_fti/.test(options.view)) {
            if (!db.getFTI) {
                require('views/lib/couchfti').addFTI(db);
            }
            db.getFTI(
                ddoc,
                options.view.split('/').pop(),
                options.query,
                render
            );
        } else {
            db.getView(ddoc, options.view, options.query, render);
        }
    }
}

function highlightRows($divs, flag) {
    flag = flag === undefined ? true : flag;

    $divs.toggleClass('highlight', flag);
}

/*
 * take result from changes feed or doc as argument and update screen
 */
var renderRecord = function(result) {

    if (!result) return;

    var doc = result.doc,
        div = $('[rel='+ result.id +']'),
        newDiv;

    // remove deleted records
    if (result.deleted && div.length)
        return div.fadeOut(500, function() { $(this).remove(); });

    // also only update for this district or _admin
    if (!isInDistrict(doc)) return;

    // render new/updated records
    var html = templates.render( 'data_records_rows.html', {}, {
        data_records: [
            sms_utils.makeDataRecordReadable(doc)
        ]
    });

    newDiv = $(html.trim()); // jQuery gets confused at leading line return

    if(div.length) {
        // preserve expando visibility
        var css = div.removeClass('highlight').attr('class');
        div.replaceWith(function() {
            newDiv.attr('class', css);
            return newDiv;
        });
    } else {
        newDiv.insertBefore('#data-records .data-record:first')
            .hide().fadeIn(500);
    }

    // attach original doc to element with jquery data api. use separate
    // jquery call, for some reason chaining failed.  and undo
    // makeDataRecordReadable.
    newDiv.data('data-record', sms_utils.makeDataRecordOriginal(doc));

    if (newDiv.is('.expanded')) {
        updateRevNav(newDiv);
    }
};

var onDataRecordUpdated = function(ev, data) {

    if (!data) return;

    _.each(data.results, function(result) {
        if (cache.revs_info[result.id])
            delete cache.revs_info[result.id];
        renderRecord(result);
    });

}

// close modal after changes feed updates records, but only if modal has
// triggered the change. TODO
var closeModal = function() {
    if ($modal) {
        $modal.modal('hide');
        $modal.remove();
        $modal = null;
    }
}

var cancelScroll = function() {
    if(typeof timeoutID === "number") {
        window.clearTimeout(timeoutID);
        delete timeoutID;
    }
};

var setupScroll = function() {
    cancelScroll();
    if(!lastRecord) {
        $('.ajax-loader').show();
        timeoutID = window.setTimeout(function() {
            renderRecords();
        }, 700);
    }
};

var handleSelectRow = function(ev) {
    var checkbox = $(this);
    ev.stopPropagation();
    highlightRows(checkbox.parents('.data-record'), checkbox.prop('checked'));
}

function toggleRows(checked) {
    var rows = $('#data-records .data-record');

    rows.find('[name=select-row-checkbox]').prop('checked', checked);

    highlightRows(rows, checked);
}
function handleSelectAllRows() {
    toggleRows(true);
}

function handleUnselectAllRows(ev) {
    toggleRows(false);
}

// verify changes feed reflects same docs in bulk update response, so we can
// verify when the browser screen has received update from the changes feed
// after a bulk update. couldn't figure out a better way to do this.
var isBulkUpdateDone = function(changesData, data) {
    var valid = true;
    var ids = _.map(changesData.results, function(el) { return el._id; });
    _.each(data, function(el) {
        if (ids.indexOf(el._id) === -1) valid = false;
    });
    return valid;
};

// close modal when a changes feed sends in a result with same amount of
// records changed.  this avoids closing modal based on a event from unrelated
// record updated.
var setupModalClose = function(data) {

    // check errors
    var errors = [];
    _.each(data, function(result) {
        if (result.ok) return;
        errors.push(result);
    });

    if (errors.length)  {
        handleModalError(errors);
    }

    // setup close
    function onRecordUpdate(ev, changesData) {
        if (isBulkUpdateDone(changesData, data)) {
            closeModal();
            $(document).off('data-record-updated', onRecordUpdate);
        } else {
            console.error('changesData does not match', changesData, data);
        }
    }

    $(document).on('data-record-updated', onRecordUpdate);
}

function getSelectedDocs(options) {
    var docs = [],
        extra = options && options.extra;

    $('#data-records [name=select-row-checkbox]:checked').each(function(idx, el) {
        var div = $(el).parents('.data-record'),
            record  = div.data().dataRecord;

        if (record && record._id && record._rev) {
            if (extra && extra !== null) {
                docs.push( _.extend(record, extra) );
            } else {
                docs.push(record);
            }
        }
    });

    return docs;
}

function doBulkEdit(options, callback) {
    var docs = getSelectedDocs(options);

    if (docs.length === 0) {
        return callback('No rows selected.');
    }

    callback(null, docs);
};



var onModalCancel = function(ev) {
    ev.preventDefault();
    closeModal();
}

// keep modal in foreground until update occurs, depending on how many
// records are updated it can take a while. This gets called by changes feed
// listener that updates screen and closes modal windows.
var updateInModalMode = function(callback) {
    if ($modal) {
        $modal.find('.submit').text('Updating...');
        $modal.find('.btn').attr('disabled','disabled');
        $modal.find('[name]').attr('disabled','disabled');
    }
    callback();
}

// set buttons and fields back to normal to allow for another try at submit
var handleModalError = function(err) {
    $modal.find('.submit').text('Submit');
    $modal.find('.btn').removeAttr('disabled');
    $modal.find('[name]').removeAttr('disabled');
    alert('Bulk Edit Errors: ' + JSON.stringify(err));
    console.error('bulk edit errors', err);
}

var handleMarkInvalid = function(ev) {
    ev.preventDefault();

    var docs = [],
        msg;

    var validate = function($form) {
        var valid = true;
        $form.find(':input').each(function(idx, el) {
            var $el = $(el);
            if (!$el.val().trim()) {
                $el.closest('.control-group').addClass('error');
                $form.find('.error-msg').show();
                valid = false;
            }
        });
        return valid;
    };

    var onSubmit = function(ev) {
        ev.preventDefault();
        var $el = $(this),
            $form = $el.closest('.modal').find('form');

        if (!validate($form)) return;

        var reason = $form.find('[name=reason]').val().trim();

        for (var i in docs) {
            docs[i].errors.push({
                code:'marked_invalid',
                message: reason
            });
        }

        updateInModalMode(function() {
            db.bulkSave(docs, function(err, data) {
                if (err) return handleModalError(err);
                setupModalClose(data);
                //changes listener will update screen
            });
        });
    }

    var options = {};

    doBulkEdit(options, function(err, _docs) {
        if (err) return alert(err);
        // setup modal
        var note = 'Updating '+_docs.length+' records';
        $modal = $(templates.render('modal_edit_invalid.html', {}, {note: note}));
        $modal.modal('show');
        $modal.on('click','.cancel', onModalCancel);
        $modal.on('click','.submit', onSubmit);
        $('#invalid-reason').focus();
        docs = _docs;
    });
}

var handleEditDelete = function(ev) {
    ev.preventDefault();
    var docs = [];

    var onSubmit = function(ev) {
        ev.preventDefault();
        var $el = $(this);
        updateInModalMode(function() {
            db.bulkSave(docs, function(err, data) {
                if (err) return handleModalError(err);
                setupModalClose(data);
                //changes listener will update screen
            });
        });
    }

    var options = {extra: {_deleted: true}};
    doBulkEdit(options, function(err, _docs) {
        if (err) return alert(err);
        // setup modal
        var title = 'Permanently remove '+_docs.length+' records?';
        $modal = $(templates.render('modal.html', {}, {title: title}));
        $modal.modal('show');
        $modal.on('click','.cancel', onModalCancel);
        $modal.on('click','.submit', onSubmit);
        docs = _docs;
    });

}


// update related_entities property on data record, ignores facility if it's a
// district.
var updateFacility = function(docs, facility) {
    docs.forEach(function(record) {
        if (!record.related_entities)
            record.related_entities = {clinic: {}};
        if (!record.related_entities.clinic)
            record.related_entities.clinic = {};
        if (facility.type === 'health_center')
            record.related_entities.clinic = {parent: facility}
        else
            record.related_entities.clinic = facility
        record.errors = _.reduce(record.errors, function(errors, error) {
          if (!(error.code === 'sys.facility_not_found' && record.related_entities.clinic)) {
            errors.push(error);
          }
          return errors;
        }, []);
    });
};

var getFacilityDesc = function(doc) {
  doc = doc || {};
  var parts = [],
      contact = doc.contact;
  if (doc.name) parts.push(doc.name)
  if (contact && contact.name) parts.push(contact.name)
  if (contact && contact.rc_code) parts.push(contact.rc_code)
  if (contact && contact.phone) parts.push(contact.phone)
  return parts.join(', ');
}

function toggleDropdownLink(cls, enable) {
    var $el = $('.controls .edit-mode ' + cls).parent('li');

    $el.toggleClass('disabled', !enable);
    if (enable) {
        $el.attr('href', '#');
    } else {
        $el.removeAttr('href');
    }
}

exports.handleUpdateDropdown = function(ev) {
    var docs = getSelectedDocs(),
        updateable,
        deletable,
        markValid,
        markInvalid;

    ev.preventDefault();

    deletable = !!docs.length;
    updateable = docs.length > 0 && _.all(docs, function(doc) {
        return doc.form;
    });
    markInvalid = _.any(docs, function(doc) {
        return doc.form && (!doc.errors || doc.errors.length === 0);
    });
    markValid = _.any(docs, function(doc) {
        return doc.form && (doc.errors && doc.errors.length > 0);
    });

    toggleDropdownLink('.edit-update', updateable);
    toggleDropdownLink('.edit-delete', deletable);
    toggleDropdownLink('.mark-invalid', markInvalid);
    toggleDropdownLink('.clear-invalid', markValid);
};

function handleUpdateFacility(ev) {
    ev.preventDefault();

    var docs = [],
        data = [];

    function onSubmit(ev) {
        ev.preventDefault();
        var $el = $(this),
            formData = $el.closest('.modal').find('form').serializeArray(),
            facility = _.findWhere(data, {
                id: formData[0].value
            });

        if (facility) {
            updateFacility(docs, facility.doc);
        } else {
            // error — short circuit
            return $modal.find('.alert').show();
        }
        updateInModalMode(function() {
            db.bulkSave(docs, function(err, data) {
                if (err) return handleModalError(err);
                setupModalClose(data);
                //changes listener will update screen
            });
        });
    }

    doBulkEdit({}, function(err, _docs) {
        if (err) return alert(err);
        // setup modal
        var note = 'Update '+_docs.length+' records?';

        $modal = $(templates.render('update_facility_modal.html', {}, {
            note: note
        }));
        $modal.modal('show');
        configureControl({
            allowClear: false,
            el: $modal.find('[name=facility]'),
            data: data,
            placeholder: 'Select facility',
            onSelectChange: function() {} // do nothing special
        });
        $modal.on('click','.cancel', onModalCancel);
        $modal.on('click','.submit', onSubmit);
        docs = _docs;
        var view = 'facilities',
            q = {include_docs: true};

        if (district) {
             view = 'facilities_by_district';
             q.startkey = [district];
             q.endkey = [district, {}];
        }

        db.getView(ddoc, view, q, function(err, result) {
            _.each(result.rows, function(row) {
                if (row.doc.type !== 'district_hospital') {
                    data.push({
                        doc: row.doc,
                        id: row.id,
                        text: getFacilityDesc(row.value)
                    });
                }
            });
            data.sort(sortSelect2Data);
        });
    });
}

var handleClearInvalid = function(ev) {
    ev.preventDefault();

    var docs = [];

    var onSubmit = function(ev) {
        ev.preventDefault();
        for (var i in docs) {
            docs[i].errors = [];
        }
        updateInModalMode(function() {
            db.bulkSave(docs, function(err, data) {
                if (err) return handleModalError(err);
                setupModalClose(data);
            });
        });
    }

    var options = {};
    doBulkEdit(options, function(err, _docs) {
        if (err) {
            return alert(err);
        }
        // setup modal
        var title = 'Mark as Valid',
            note = _s.sprintf('Update %d records', _docs.length);

        $modal = $(templates.render('modal.html', {}, {
            title: title,
            note: note
        }));

        $modal.modal('show');
        $modal.on('click','.cancel', onModalCancel);
        $modal.on('click','.submit', onSubmit);
        docs = _docs;
    });
}

var handleScheduleGroupUpdate = function(ev) {
    // just handle state changes for now
    ev.preventDefault();
    var el = $(ev.target),
        state_val = el.attr("data-state-val"),
        doc = el.closest('[rel]').data('data-record'),
        tasks = el.closest('tbody').find('[data-tasks-idx]');

    if (!doc) return alert("Failed to find record.");
    if (!tasks) return alert("Failed to find tasks.");

    var onSubmit = function(ev) {
        ev.preventDefault();
        tasks.each(function(i, el) {
            var idx = parseInt($(el).attr('data-tasks-idx'), 10);
            // ignore sent tasks
            if (doc.scheduled_tasks[idx].state === 'sent') {
                return;
            }
            doc.scheduled_tasks[idx].state = state_val;
        });
        updateInModalMode(function() {
            db.saveDoc(doc, function(err, data) {
                if (err) return handleModalError(err);
                setupModalClose([data]);
            });
        });
    }

    // setup modal
    var title = 'Modify Schedule Group';
    var note = 'Update '+tasks.length+' messages?';
    $modal = $(templates.render('modal.html', {}, {
        title: title,
        note: note
    }));
    $modal.modal('show');
    $modal.on('click','.cancel', onModalCancel);
    $modal.on('click','.submit', onSubmit);
};

var createMessageDoc = exports.createMessageDoc = function(facility) {
    var user = exports.user,
        phone = user && user.phone,
        name = user && user.name,
        doc = {
            errors: [],
            form: null,
            from: phone,
            reported_date: Date.now(),
            related_entities: {},
            tasks: [],
            kujua_message: true,
            type: 'data_record',
            sent_by: name || 'unknown'
        };

    if (facility && facility.type) {
        doc.related_entities[facility.type] = facility;
    }

    return doc;
}

exports.countChars = function($message, $modal) {
    var count = $message.val().length;
    if (count > 100) {
        $modal.find('.modal-footer .note').html(count + ' characters');
    }
}

exports.handleSendMessage = function(ev) {
    ev.preventDefault();

    var $el = $(ev.currentTarget),
        docId = $el.attr('data-doc'),
        doc = $el.closest('[rel]').data('data-record'),
        $form,
        $phone,
        recipients,
        $message,
        to;

<<<<<<< HEAD
    function validatePhoneData() {
        if (phoneData.length === 0) {
            return false;
        }

        return _.every(phoneData, function(data){
=======
    // Needs UX tweak? should validation return useful error msg here so user
    // knows which phone number is problematic? or maybe create message objects
    // on record anyway but don't send?
    function validatePhoneNumbers() {
        if (recipients.length === 0) {
            return false;
        }
        return _.every(recipients, function(data) {
>>>>>>> ae55a423
            return RE_PHONE.test(data.phone);
        });
    };

    function validate() {
        var valid = true;

<<<<<<< HEAD
        $phone = $form.find('[name=phone]');
        phoneData = $phone.select2('data') || {};
        
        if (!validatePhoneData()) {
=======
        if (!validatePhoneNumbers()) {
>>>>>>> ae55a423
            $phone.closest('.control-group').addClass('error')
                .find('.help-block').show();
            valid = false;
        } else {
            $phone.closest('.control-group').find('.help-block').hide();
        }

        $message = $form.find('[name=message]');
        if (!$message.val().trim()) {
            $message.closest('.control-group').addClass('error')
                .find('.help-block').show();
            valid = false;
        } else  {
            $message.closest('.control-group').find('.help-block').hide();
        }

        return valid;
    };

    function onSubmit(ev) {
        ev.preventDefault();
        $phone = $form.find('[name=phone]');
        recipients = $phone.select2('data');

        if ($(ev.target).is('[disabled=disabled]')) {
            return;
        }

        if (!validate()) {
            return;
        }

<<<<<<< HEAD
        exports.checkMessageDoc(doc, phoneData, function(doc) {

            updateInModalMode(function() {
                db.newUUID(function (err, uuid) {
=======
        /*
         * Assigning first facility in recipient list to record since that
         * property determines who can view the record. Not sure how to handle
         * the record's permissions with a mult-recipient case yet.  Mabye
         * reduce the recipients list into the most common parent.
         * related_entities on the record probably needs to be converted into a
         * list eventually so a record can belong to more than one district?
         * But this is a major architecural change and would require changes
         * throughout the code base.
         */
        if (!doc) {
            doc = createMessageDoc(
                _.find(recipients, function(data) {
                    return data.doc && data.doc.type;
                })
            );
        }

        /*
         * Add tasks.messages object for each recipient on the record.
         */
        updateInModalMode(function() {
            _.each(recipients, function(data, idx) {
                db.newUUID(100, function (err, uuid) {
>>>>>>> ae55a423
                    var user = exports.user;
                    if (err) {

                        return handleModalError(err);
                    }
                    doc.tasks.push({
                        messages: [{
                            from: user && user.phone,
                            sent_by: user && user.name || 'unknown',
<<<<<<< HEAD
                            to: _.map(phoneData, function(data){ return data.phone; }),
=======
                            to: data.phone,
                            facility: data.doc,
>>>>>>> ae55a423
                            message: $message.val().trim(),
                            uuid: uuid
                        }],
                        state: 'pending'
                    });
                    // save doc only after all tasks have been added.
                    if (idx+1 === recipients.length) {
                        db.saveDoc(doc, function(e, data) {
                            if (err) {
                                handleModalError(e);
                            } else {
                                setupModalClose([data]);
                            }
                        });
                    }
                });
            });
        });
    }

    // setup modal
    if (doc) {
        to = objectpath.get(doc, 'related_entities.clinic.contact.phone');

        if (!to) {
            to = doc.from;
        }
    } else {
        to = $el.attr('data-phone');
    }
    $modal = $(templates.render('modal_send_message.html', {}, {
        to: to
    }));
    $modal.modal({
        backdrop: 'static',
        show: true,
        noFocus: true
    });
    $modal.on('click','.cancel', onModalCancel);
    // lazily bind doc
    if (docId) {
        $modal.find('.submit').attr('disabled', 'disabled');
        db.getDoc(docId, function(err, _doc) {
            doc = _doc;
            $modal.on('click', '.submit', onSubmit);
            $modal.find('.submit').removeAttr('disabled');
        });
    } else {
        $modal.on('click','.submit', onSubmit);
    }
    $form = $modal.find('form');
    $phone = $form.find('[name=phone]');
    setupPhoneTypeahead($phone);
    $message = $form.find('[name=message]');

    if ($phone.val()) {
        $message.focus();
    } else {
        $phone.focus();
    }

    $message.on('keyup', function() {
        exports.countChars($message, $modal);
    });
};

function setupPhoneTypeahead($el, requirePhone) {
    configureControl({
        el: $el,
        query: function(query) {
            query.requirePhone = !!requirePhone;
            query.everyoneAtFacilityOption = true;
            queryContacts(query);
        },
        initSelection: function($el, callback) {
            var number = $el.val();

            queryContacts({
                callback: function(data) {
                    callback(_.first(data && data.results));
                },
                create: true,
                term: number
            });
            callback({
                id: number,
                phone: number,
                text: number
            });
        },
        placeholder: 'Phone',
        createSearchChoice:function(term, data) {
            var results = $(data).filter( function() {
                return this.text.localeCompare(term) === 0;
            });

            if (/^\+?\d*$/.test(term) && results.length === 0) {
                return {
                    id: term,
                    phone: term,
                    text: term
                };
            }
        },
<<<<<<< HEAD
        onSelectChange: function() {},
=======
        onSelectChange: function(ev) {
            if (ev.added.everyoneAtFacility) {
                var parentId = ev.added.everyoneAtFacility.id;
                db.getView(ddoc, 'facility_by_parent', {
                    include_docs: true,
                    startkey: [parentId],
                    endkey: [parentId, {}]
                }, function(err, result) {
                    if (err) {
                        return alert('Failed adding everyone at facility: ' + err);
                    }
                    ev.added.phone = _.map(result.rows, function(child) {
                        return child.doc.contact.phone;
                    });
                });
            }
        },
>>>>>>> ae55a423
        multiple: true
    });
}

var toggleEditMode = function(table) {
    table = $(table);
    if (table.hasClass('read-mode')) {
        table.addClass('edit-mode').removeClass('read-mode')
            .find('.btn-group.menu').hide();
        table.siblings().find('.btn-group.menu').hide();
    } else if (table.hasClass('edit-mode')) {
        table.removeClass('edit-mode').addClass('read-mode')
            .find('.btn-group.menu').show();
        table.siblings().find('.btn-group.menu').show();
    }
    table.find('[data-tasks-remove-idx]')
        .removeAttr('data-tasks-remove-idx')
        .removeClass('tasks-removal-pending');
    table.find('.tasks-removal').remove();
};


var handleScheduleGroupSave = function(ev) {
    ev.preventDefault();
    //save scheduled tasks data
    var button = $(ev.target),
        doc = button.closest('[rel]').data('data-record'),
        table = button.closest('tbody');

    // disable while we do IO
    button.attr('disabled', 'disabled');
    button.siblings('.cancel').attr('disabled', 'disabled');

    var tasks = table.find('[data-tasks-idx]'),
        new_tasks = table.find('.new-task'),
        group,
        type;

    var finalize = function(err, doc) {

        button.removeAttr('disabled');
        button.siblings('.cancel').removeAttr('disabled', 'disabled');

        if (err) return alert("Save failed. " + err);

        // purge removed tasks
        // originally used .splice here to remove but had issues
        var keep_tasks = [];
        for (var i in doc.scheduled_tasks) {
            if (doc.scheduled_tasks[i])
                keep_tasks.push(doc.scheduled_tasks[i]);
        }
        doc.scheduled_tasks = keep_tasks;

        db.saveDoc(doc, function(err, data) {
            if (err) return alert('Save failed. ' + err);
            if (!data.ok) return alert('Save failed.');
            toggleEditMode(table);
            //once doc is saved changes listener will update the row
        });
    };

    if (tasks.length === 0 && new_tasks.length === 0)
        return finalize('Nothing to update.');

    if (!doc)
        return finalize('No data record found.');

    var updated = false,
        valid = [];

    // update existing tasks
    tasks.each(function(idx, el) {
        var task = $(el),
            task_idx = task.attr('data-tasks-idx'),
            remove_idx = task.attr('data-tasks-remove-idx');

        // ignore sent messages/tasks
        if (task.find('.tasks-state-sent').length > 0) {
            return;
        }

        // mark undefined, remove tasks later to not affect index
        // values
        if (remove_idx) {
            updated = true;
            return doc.scheduled_tasks[remove_idx] = null;
        }

        // state
        var task_field = task.find('.tasks-state'),
            val = task_field.find('[data-save-val]').attr('data-save-val'),
            orig = task_field.find('[data-orig-val]').attr('data-orig-val');
        if (!val) {
            valid.push('State value is empty.');
            task_field.find('.control-group').addClass('error');
        }
        if (val && doc.scheduled_tasks[task_idx].state !== val) {
            doc.scheduled_tasks[task_idx].state = val;
            updated = true;
        }

        // due
        task_field = task.find('.tasks-due');
        val = task_field.find('.datepicker').data('datetimepicker').getLocalDate().toISOString();
        orig = task_field.find('[data-orig-val]').attr('data-orig-val');
        if (!val) {
            valid.push('Date is empty.');
            task_field.find('.control-group').addClass('error');
        }
        if (val && doc.scheduled_tasks[task_idx].due !== val) {
            doc.scheduled_tasks[task_idx].due = val;
            updated = true;
        }

        // to/phone
        task_field = task.find('.tasks-to');
        val = (task_field.find('input').select2('data') || {}).phone;
        orig = task_field.find('.val').text();
        if (!val) {
            valid.push('Phone field is empty.');
            task_field.find('.control-group').addClass('error');
        }
        if (!RE_PHONE.test(val)) {
            valid.push('Failed to parse phone number.');
            task_field.find('.control-group').addClass('error');
        } else {
            val = RE_PHONE.exec(val)[1];
        }
        if (val && doc.scheduled_tasks[task_idx].messages[0].to !== val) {
            doc.scheduled_tasks[task_idx].messages[0].to = val;
            updated = true;
        }

        // message
        task_field = task.find('.tasks-message');
        val = task_field.find('textarea').val();
        orig = task_field.find('.val').text();
        if (!val) {
            valid.push('Message field is empty.');
            task_field.find('.control-group').addClass('error');
        }
        if (val && doc.scheduled_tasks[task_idx].messages[0].message !== val) {
            doc.scheduled_tasks[task_idx].messages[0].message = val;
            updated = true;
        }

        // save the type and group the same as siblings
        if (!type || !group) {
            type = doc.scheduled_tasks[task_idx].type;
            group = doc.scheduled_tasks[task_idx].group;
        }
    });

    for (var i = 0; i < new_tasks.length; i++) {

        var new_task = $(new_tasks.get(i));

        var to = new_task.find('.tasks-to [name=phone]'),
            match = (to.select2('data') || {}).phone.match(RE_PHONE),
            state = new_task.find('[data-save-val]').attr('data-save-val'),
            due = new_task.find('.tasks-due input'),
            msg = new_task.find('.tasks-message textarea'),
            msg_val = msg.val();

        if (!due.val()) {
            due.closest('.control-group').addClass('error');
            return finalize('Date is not valid.');
        }
        if (!match) {
            to.closest('.control-group').addClass('error');
            return finalize('Phone number is not valid.');
        }
        if (!msg_val) {
            msg.closest('.control-group').addClass('error');
            return finalize('Please include a message.');
        }

        var task = {
            due: moment(due.val(), 'DD-MM-YYYY HH:mm').toISOString(),
            state: state,
            type: type,
            group: group,
            messages: [{
                to: match[1],
                message: msg_val
            }]
        };
        doc.scheduled_tasks.push(task);
        updated = true;
    }

    if (valid.length !== 0)
        return finalize('Data is not valid:\n  '+valid.join('\n  '));

    if (!updated)
        return finalize('Nothing was changed.');

    finalize(null, doc);
};

/*
 * get revs_info (exclusive with fetching rev)
 */
var fetchRevsInfo = function(id, callback) {
    if (!id || !callback) {
        return;
    } else if (cache.revs_info[id]) {
        return callback(cache.revs_info[id]);
    }
    db.getDoc(id, {
        revs_info: true
    }, function(err, doc) {
        if (err) {
            alert('Error fetching document.', err);
        } else {
            cache.revs_info[id] = doc._revs_info;

            callback(cache.revs_info[id]);
        }
    });
};

/*
 * optional rev
 */
var fetchDoc = function(id, rev, callback) {
    var q = {};
    if (!id) return;
    if (typeof(rev) === 'function' && !callback) {
        callback = rev;
        rev = undefined;
    }
    if (rev) q = {rev: rev};
    db.getDoc(id, q, callback);
};

function updateRevNav($div) {
    var id = $div.attr('rel'),
        rev = $div.attr('data-rev'),
        $nav = $div.find('.data-record-revisions'),
        $fwd = $nav.find('.next'),
        $back = $nav.find('.prev');

    fetchRevsInfo(id, function(revs) {
        var entry,
            index,
            next,
            prev;

        entry = _.findWhere(revs, {
            rev: rev
        });
        index = _.indexOf(revs, entry);
        next = revs[index - 1];
        prev = revs[index + 1];
        // revs are in reverse chronological
        if (next) {
            $fwd.enable().attr('data-rev', next.rev).attr('title', 'Next revision');
        } else {
            $fwd.disable().removeAttr('data-rev').attr('title', 'No next revision');
        }
        if (prev && prev.status === 'available') {
            $back.enable().attr('data-rev', revs[index + 1].rev).attr('title', 'Previous revision');
        } else {
            $back.disable().removeAttr('data-rev');
            if (prev) {
                $back.attr('title', 'Previous revision not available.');
            } else {
                $back.attr('title', 'No previous revision');
            }
        }
    });
};

function renderRevision(id, rev, callback) {
    fetchDoc(id, rev, function(err, data) {
        if (!err) {
            renderRecord({
                doc: data,
                id: data._id
            });
            callback();
        }
    });
}

var handleClickRevision = function(ev) {
    ev.preventDefault();
    var $btn = $(this),
        $div = $btn.closest('.data-record'),
        id = $div.attr('rel'),
        rev = $btn.attr('data-rev');

    // disable btn until done processing
    $btn.disable();

    renderRevision(id, rev, function() {
        var $div = $('[rel=' + id + ']');

        $div.attr('data-rev', rev);
        updateRevNav($div);
    });
};

/*
 * TODO move all listeners into object so they are named and can be
 * removed/added with iterator.
 **/
function setupListeners() {
    var $document = $(document),
        $window = $(window),
        onScroll;

    onScroll = _.throttle(function() {
        if (!lastRecord) {
            $('.ajax-loader').show();
            renderRecords();
        }
    }, 700);

    $window.on('scroll', function () {
        if ($window.scrollTop() >= $document.height() - $window.height() - 10) {
            onScroll();
        }
    });

    // update screen from new records in changes feed
    $document.on('data-record-updated', onDataRecordUpdated);

    // bind to: field error marks so they can be updated
    $document.on('click', '.tasks-data_record .error-missing-phone', function(ev) {
        var $this = $(this),
            form = $this.siblings('form');

        $this.hide();
        form.css({
            display: 'inline',
            position: 'absolute',
            padding: '10px',
            width: 'auto',
            background: '#fff',
            'border-radius': '4px',
            border: '1px solid #ccc'
        });
        // configure bootstrap typeahead effect
        setupPhoneTypeahead($('[name=phone]', form));
    });

    // remove error highlighting on subsequent tries
    $document.on( 'focus', '.tasks-data_record .control-group [type=text]', function(ev) {
            $(this).closest('.control-group').removeClass('error');
    });

    // handle updating of 'to' field in message task
    $document.on('click', '.tasks-data_record [type=submit]', function(ev) {
        ev.stopPropagation();
        ev.preventDefault();
        var btn = $(this),
            form = btn.closest('form'),
            rev = btn.siblings('input[name=_rev]').val(),
            id = btn.siblings('input[name=_id]').val(),
            tasks_idx = parseInt(
                btn.closest('[data-tasks-idx]').attr('data-tasks-idx'), 10
            ),
            idx = parseInt(btn.siblings('input[name=idx]').val(), 10),
            input = btn.siblings('input[type=text]'),
            match = (input.select2('data') || {}).phone.match(RE_PHONE),
            phone = match ? match[1] : '';
        if (!phone) {
            btn.closest('.control-group').addClass('error');
            return;
        }
        db.getDoc(id, function(err, data) {
            if (err) { return alert(err); }
            data.tasks[tasks_idx].messages[idx].to = phone;
            data.tasks[tasks_idx].state = 'pending';
            data._rev = rev; // set the rev from the form

            for (var i in data.errors) {
                // remove related errors
                var e = data.errors[i];
                if (e.error === 'Could not find message recipient.') {
                    // legacy error messages
                    data.errors.splice(i, 1);
                } else if (e.code && e.code.match(/recipient_not_found/)) {
                    data.errors.splice(i, 1);
                }
            }

            db.saveDoc(data, function(err, data) {
                if (err) { return alert(err); }
                if(!data.ok) {
                    return alert('saveDoc failed.');
                }
                //once doc is saved changes listener will update the row
            });
        });
    });


    $document.on('click', '#data-records [name=select-row-checkbox]', handleSelectRow);

    $document.on('click', '#data-records [data-action=select-all]', handleSelectAllRows);

    $document.on('click', '#data-records [data-action=unselect-all]', handleUnselectAllRows);

    $document.on('click', '.controls .edit-mode li:not(.disabled) .edit-update', handleUpdateFacility);

    $document.on('click', '.controls .edit-mode li:not(.disabled) .edit-delete', handleEditDelete);

    $document.on('click', '.controls .edit-mode li:not(.disabled) .mark-invalid', handleMarkInvalid);

    $document.on('click', '.controls .edit-mode li:not(.disabled) .clear-invalid', handleClearInvalid);

    $document.on('click', '#data-records .message', function(ev) {
        var $record;
        if ($(ev.target).closest('button').length === 0) {
            ev.preventDefault();
            $record = $(this).parents('.data-record');
            $record.toggleClass('expanded');
            if ($record.is('.expanded')) {
                updateRevNav($record);
            }
        }
    });

    $document.on('click', '.tasks-data_record .group-header .update', handleScheduleGroupUpdate);

    $document.on('click', '.tasks-data_record .group-header .edit', function(ev) {
        ev.preventDefault();
        var el = $(ev.target),
            table = el.closest('tbody');
        toggleEditMode(table);
        table.find('.tasks-due .datepicker').datetimepicker().each(function(idx, el) {
            var $el = $(el),
                picker = $el.data('datetimepicker'),
                val = $el.closest('.tasks-due').find('[data-orig-val]').attr('data-orig-val');

            if (val) {
                if (!/^\d{4}-\d{2}-\d{2}/.test(val)) { // if not ISOString format, parseInt
                    val = parseInt(val, 10);
                }
                picker.setLocalDate(new Date(val));
            } else {
                return;
            }
        });
        setupPhoneTypeahead(table.find('.tasks-to input'), true);
    });

    $document.on('click', '.tasks-data_record .group-header .cancel', function(ev) {
        // undo changes for group
        ev.preventDefault();
        var table = $(ev.target).closest('tbody');

        if (table.find('.new-task').length !== 0) {
            if (confirm('New rows were created, cancel anyway?'))
                table.find('.new-task').remove();
            else
                return;
        }

        // reset field values to original on cancel
        table.find('.tasks-state').each(function(idx, td) {
            var el = $(td).find('[data-orig-val]'),
                orig_val = el.attr('data-orig-val'),
                save_val = el.attr('data-save-val');

            if (!orig_val) return;
            el.attr('data-save-val', orig_val);
            el.attr('data-orig-val', '');
            el.removeClass('tasks-state-'+save_val);
            el.addClass('tasks-state-'+orig_val);
        });
        table.find('.tasks-to').each(function(idx, td) {
            td = $(td);
            td.find('input').val(td.find('.val').text());
        });
        table.find('.tasks-message').each(function(idx, td) {
            td = $(td);
            td.find('textarea').val(td.find('.val').text());
        });
        toggleEditMode(table);
    });

    $document.on('click', '.tasks-data_record .remove', function(ev) {
        ev.preventDefault();
        var el = $(ev.target),
            row = el.closest('tr');
        if (row.attr('data-tasks-idx')) {
            // setup task for removal or cancel
            row.attr('data-tasks-remove-idx', row.attr('data-tasks-idx'));
            row.addClass('tasks-removal-pending');
            row.after(
                '<tr class="tasks-removal">'
                + '<td colspan="5" class="tasks-removal">'
                + '<p>Save to complete removal.</p>'
                + '</td>'
                + '</tr>'
            );
        } else {
            // just update the DOM if task doesn't exist yet
            row.remove();
        }
    });

    $document.on('click', '.tasks-data_record .add-new', function(ev) {
        ev.preventDefault();
        var el = $(ev.target),
            table = el.closest('table');
        // setup new row
        var new_task = table.find('#new-task-template').clone();
        new_task.removeAttr('id')
            .addClass('new-task')
            .find('.tasks-due .datepicker')
            .datetimepicker();
        // revert select2 changes
        new_task.find('.select2-container').replaceWith(new_task.find('[name=phone]').removeClass('select2-offscreen'));
        el.closest('tr').after(new_task);
        setupPhoneTypeahead(new_task.find('.tasks-to [name=phone]'));
    });

    $document.on('click', '.tasks-data_record .group-header .save', handleScheduleGroupSave);

    $document.on('click', '.tasks-data_record .tasks-state .dropdown-menu a', function(ev) {
        // maintain data-orig-val and data-save-val on state element. used for
        // saving later on.
        ev.preventDefault();
        var el = $(ev.target),
            changeEl = el.closest('.tasks-state').find('[data-save-val]'),
            new_val = el.closest('a').attr('data-state'),
            orig_val = changeEl.attr('data-orig-val'),
            old_val = changeEl.attr('data-save-val');

        if (!new_val || (new_val === old_val))
            return;

        // on first change save original value for cancel
        if (!orig_val)
            changeEl.attr('data-orig-val', old_val);

        changeEl.attr('data-save-val', new_val);
        changeEl.removeClass('tasks-state-'+old_val);
        changeEl.addClass('tasks-state-'+new_val);
    });

    $document.on('click', '.data-record-revisions [data-rev]', handleClickRevision);
}

// return boolean true if the record matches the logged in user
var isInDistrict = function(record) {
    if(isAdmin) { return true; }

    if (record.related_entities &&
        record.related_entities.clinic &&
        record.related_entities.clinic.parent &&
        record.related_entities.clinic.parent.parent &&
        record.related_entities.clinic.parent.parent._id) {

        return district === record.related_entities.clinic.parent.parent._id;
    } else {
        return false;
    }
};

//
// user must either be admin or have associated district to view records.
// show records by reported_date if no district filter is applied.
//
// returns options for renderRecords function
//
function getViewOptionsForFilter(req) {
    if (!req) {
        if (cache.viewOptions) {
            return cache.viewOptions;
        } else {
            return;
        }
    }

    // null form key is used to query for records without a matching form def
    var hasForm = req.query.form === "null" || req.query.form,
        form = req.query.form === "null" ? null : req.query.form,
        valid = req.query.valid,
        dh_id = district ? district : req.query.dh_id,
        search = req.query.search,
        cl_id = req.query.cl_id,
        hc_id = req.query.hc_id,
        startkey = [1e15],
        endkey = [0],
        view = 'data_records';


    // always check for admin or enforce district filtering.
    if (!isAdmin && !district) {
        return {};
    }

    var q = _.extend(req.query, {
        include_docs: true,
        limit: limit || 50,
        descending: true,
        startkey: startkey,
        endkey: endkey
    });

    if (hasForm) {
        if (form === null) {
            startkey.unshift('null_form');
            endkey.unshift('null_form');
        } else {
            startkey.unshift(form + '');
            endkey.unshift(form + '');
        }
    }
    if (dh_id) {
        if (hc_id) {
            startkey.unshift(hc_id);
            endkey.unshift(hc_id);
        } else if (cl_id) {
            startkey.unshift(cl_id);
            endkey.unshift(cl_id);
        }
        startkey.unshift(dh_id);
        endkey.unshift(dh_id);
    } else if (hc_id) {
        startkey.unshift(hc_id);
        endkey.unshift(hc_id);
    } else if (cl_id) {
        startkey.unshift(cl_id);
        endkey.unshift(cl_id);
    }

    if (valid) {
        startkey.unshift(valid === 'true');
        endkey.unshift(valid === 'true');
    }

    // search id trumps the other filters
    // prepare fti search
    if (search) {
        view = '_fti/data_records';
        if (dh_id) {
            search += ' AND district: '+dh_id
        }
        q = {
            limit: 50,
            q: search,
            include_docs: true
        }
    }

    cache.viewOptions = {
        query: q,
        view: view
    };
    return {
        query: q,
        view: view
    };
}

function li_template(query, title, baseURL) {
    return _.template('<li><a href="{{baseURL}}/?{{query}}">{{title}}</a></li>', {
        baseURL: baseURL,
        query: querystring.stringify(query),
        title: title
    });
}

function configureControl(options) {
    var el = options.el;

    el.parent().show();

    if (options.placeholder) {
        options.placeholder = $.kansotranslate(options.placeholder);
    }
    _.defaults(options, {
        allowClear: true
    });

    el.select2(options);
    el.on('change', function(ev) {
        options.onSelectChange(ev);
    });
}

function sortSelect2Data(a, b) {
    if (a.text === b.text) {
        return 0;
    } else {
        return a.text < b.text ? -1 : 1;
    }
}

function handleSelectChange(q, e, options) {
    var val = e.val,
        removeKeys = options.removeKeys || [];

    // fix for null & select2 for form filtering
    if (options.idKey === 'form' && val === '_messages') {
        val = 'null';
    }

    if (val && e.type !== 'select2-removed') {
        q[options.idKey] = val;
        if (options.textKey) {
            q[options.textKey] = options.text;
        }
        removeKeys = _.without(removeKeys, options.idKey, options.textKey);
    } else {
        q = _.omit(q, options.idKey);
        if (options.textKey) {
            q = _.omit(q, options.textKey);
        }
    }
    q = _.omit(q, removeKeys);


    require('duality/core').handleUrl(e, baseURL + '/?' + querystring.stringify(q));
}

function mapContactResult(row) {

    var doc = row.doc,
        contact = doc.contact,
        name = doc.name,
        contactName = contact && contact.name,
        code = contact && contact.rc_code,
        phone = contact && contact.phone,
        result;

    result = [name, contactName, code, phone];

    return {
        id: row.id,
        doc: doc,
        contactName: contactName,
        code: code,
        phone: phone,
        name: name,
        text: _.compact(result).join(', '),
        type: doc.type
    }
}

function handleContactResult(err, result, query) {
    var data;

    if (err) {
        if (Math.floor(err.status / 100) === 5 && !query.useView) {
            query.useView = true;
            queryContacts(query);
        } else {
            query.callback({
                results: []
            });
        }
    } else {
        if (result.rows.length === 0 && query.create) {
            data = [{
                id: query.term,
                phone: query.term,
                text: query.term
            }];
        } else {
            data = _.map(result.rows, mapContactResult);
        }
        if (query.doSort) {
            data.sort(sortSelect2Data);
        }
        if (query.everyoneAtFacilityOption) {
            for (var i = data.length - 1; i >= 0; i--) {
                var item = data[i];
                if (item.type === 'health_center') {
                    data.splice(i + 1, 0, {
                        id: item.id + '.*',
                        text: 'Everyone at ' + item.name,
                        everyoneAtFacility: {
                            id: item.id
                        }
                    });
                }
            }
        }
        if (query.requirePhone) {
            data = _.filter(data, function(item) {
                return !!item.phone || 
                    (item.type === 'health_center' && query.everyoneAtFacilityOption);
            });
        }
        query.callback({
            results: data
        });
    }
}

function queryContacts(query) {
    var term = _s.trim(query.term).toLowerCase().replace(/^[*?]/, ''),
        view = 'contacts_by_id';

    if (query.byId || query.useView || !/[\w\d]/.test(term)) {
        if (query.useView) {
            view = 'contacts';
        }
        db.getView(ddoc, view, {
            include_docs: true,
            limit: 50,
            startkey: [district || null, term],
            endkey: [district || null, term + 'Z']
        }, function(err, result) {
            query.doSort = true;
            handleContactResult(err, result, query);
        });
    } else {
        if (!db.getFTI) {
            require('views/lib/couchfti').addFTI(db);
        }

        if (district) {
            term = 'district:' + district + ' AND ' + term;
        }

        db.getFTI(ddoc, 'contacts', {
            limit: 50,
            q: term.replace(/\*?$/, '*'),
            include_docs: true
        }, function(err, result) {
            handleContactResult(err, result, query);
        });
    }
}
//
// take query params and update clinics dropdown button on data records screen
//
function updateClinicsControl(query) {
    var q = _.clone(query),
        $select,
        val = q.dh_id || q.hc_id || q.cl_id;

    $select = $('#clinics-filter [name=clinics]');

    configureControl({
        display: val,
        el: $select,
        query: queryContacts,
        initSelection: function($el, callback) {
            queryContacts({
                byId: true,
                term: $el.val(),
                callback: function(data) {
                    callback(_.first(data && data.results));
                }
            });
        },
        placeholder: 'Contact',
        onSelectChange: function(e) {
            var data = $select.select2('data'),
                removeKeys = ['search', 'dh_id', 'dh_name', 'cl_id', 'cl_name', 'hc_id', 'hc_name'],
                idKey,
                textKey;

            if (data) {
                if (data.type === 'clinic') {
                    idKey = 'cl_id';
                    textKey = 'cl_name';
                } else if (data.type === 'district_hospital') {
                    idKey = 'dh_id';
                    textKey = 'dh_name';
                } else if (data.type === 'health_center') {
                    idKey = 'hc_id';
                    textKey = 'hc_name';
                }
            }

            handleSelectChange(q, e, {
                idKey: idKey,
                removeKeys: removeKeys,
                textKey: textKey,
                text: data && data.text
            });
        }
    });

    if (val) {
        $select.select2('val', val);
    }
}

function updateFormsControl(query) {
    var q = _.omit(query, 'search'),
        data = [],
        view = 'data_records_by_district_and_form',
        form = query.form;

    $select = $('#form-filter [name=forms]');

    configureControl({
        el: $select,
        data: data,
        placeholder: 'Form',
        onSelectChange: function(e) {
            handleSelectChange(q, e, {
                idKey: 'form'
            });
        }
    });

    // populate forms filter
    getCachedView(view, {
        q: {
            group: true
        },
        uniq: ['key',1]
    }, function(err, rows) {
        var val = form;

        if (err) {
            return alert(err);
        }

        if (form === 'null') {
            val = '_messages';
        }

        // clear old data
        data.splice(0, data.length);
        _.each(rows, function(row) {
            var key = row.key[1] + '';

            if (key !== 'null') {
                data.push({
                    id: key,
                    text: sms_utils.getFormTitle(key)
                });
            }
        });
        data.sort(sortSelect2Data);
        data.unshift({
            id: '_messages',
            text: 'Messages'
        });
        data.unshift({
            id: '*',
            text: 'Forms'
        });

        $select.select2('val', val);
    });
}

function updateSearchControl(query) {
    var q = _.clone(query);
    $('#search-filter').show().find('form').attr('action', baseURL);
    $('#search-filter .btn').off('click');
    $('#search-filter .btn').on('click', function(ev) {
        ev.preventDefault();
        $(ev.target).closest('form').submit();
    });
}

function getCachedView(view, options, callback) {

    if (!view || !callback) return;
    cache[view] = cache[view] ? cache[view] : [];
    options = options ? options : {q:{}};

    if (cache[view] && cache[view].length > 0) {
        return callback(null, cache[view]);
    }

    // populate cache
    db.getView(ddoc, view, options.q, function(err, data) {
        if (err) return callback(err);
        if (!options.uniq) {
            cache[view] = data.rows;
            return callback(null, cache[view]);
        }
        var uniq = {};
        _.each(data.rows, function(row) {
            if (options.uniq) {
                var val = row[options.uniq[0]][options.uniq[1]];
                if (uniq[val]) return;
                uniq[val] = 1; // hack to make unique list
            }
            cache[view].push(row);
        });
        callback(null, cache[view]);
    });

};

// update filters for records screen
function updateControls(req, callback) {

    // gather query params.
    var q = {
        dh_id: req.query.dh_id,
        dh_name: req.query.dh_name,
        hc_id: req.query.hc_id,
        hc_name: req.query.hc_name,
        cl_id: req.query.cl_id,
        cl_name: req.query.cl_name,
        form: req.query.form,
        valid: req.query.valid,
        search: req.query.search
    };

    var noneLink = '<li><a href="' + baseURL + '/">Show All</a></li>';

    if(!isAdmin && !district) return;

    $('.page-header .controls').first().html(
        templates.render('data_records_controls.html', req, {query:q})
    ).show();

    // add show all link
    $('.page-header .controls .records-filter')
        .find('.dropdown-menu').html(noneLink);

    $('#valid-filter').show().find('a.btn').html(
        'Valid' + (q.valid ? ': <b>' + q.valid + '</b>' : '') +
        ' <span class="caret"></span>'
    );

    // setup valid link
    $('.dropdown-menu.valid a').attr(
        'href', baseURL + '/?' + querystring.stringify(_.omit(q, 'valid'))
    );

    // append addl links for valid filter
    _.each(['true', 'false'], function(val) {
        var p = _.extend({}, q, { valid: val });
        $('.dropdown-menu.valid').append(
            li_template(p, (val === 'true' ? 'Valid' : 'Invalid'), baseURL)
        );
    });

    // update controls that use caching
    updateFormsControl(q);
    updateClinicsControl(q);
    updateSearchControl(q);

    callback();
}

function subDataRecordChanges() {
    db.changes({
        include_docs: true,
        filter:'kujua-lite/data_records'
    }, function(err, data) {
        if (!err && data && data.results) {
            $(document).trigger('data-record-updated', data);
        }
    });
}

exports.setupAddRecordButton = function() {
    var $iframe = $('#add-record-panel iframe'),
        src = $iframe.attr('src');

    /* don't show add record button if src on iframe is not ok */
    if (!src || src.substring(0, src.indexOf('?')) === window.location.pathname) {
        if (!$iframe.attr('data-visited')) {
            // if first retry wait 5s and retry
            $iframe.attr('data-visited', 'true');
            _.delay(exports.setupAddRecordButton, 5 * 1000);
        }
        return;
    }

    function finish() {
        /*
         * couldn't hide/unhide because some bootstrap code was causing it to
         * always be visible, decided to modify the DOM instead
         */
        var $btn = $(
            '<li class="add-record">'
              +'<div class="btn-group">'
              +'<button class="btn btn-primary dropdown-toggle" data-toggle="dropdown">'
                  +'<i class="icon-file-alt"></i>'
              +'</button>'
              +'</div>'
            +'</li>'
        );

        var existing = $('#topnav .add-record');

        if (existing.length) {
            existing.replaceWith($btn);
        } else {
            $btn.insertAfter('#topnav .add-message');
        }

        // TODO include sync_url param in iframe src
        $btn.on('click', 'button', function(ev) {
            // toggle add record div
            ev.preventDefault();
            ev.stopPropagation();
            $('#add-record-panel .dropdown-menu').toggle();
            $(this).closest('.btn-group').toggleClass('open');
        });
    };

    db = db || require('db').current();
    db.request({method:'HEAD', url: src}, function(err, data) {
        // if probably getting iframe src then don't show add record button
        if (err) return;
        finish();
    });

    $('#add-record-panel .close').on('click', function(ev) {
        $(this).closest('.dropdown-menu').hide();
        $('.navbar .add-record .btn-group').removeClass('open');
    });
};

exports.onDualityInit = function() {
    db = db || require('db').current();
    setupListeners();
    subDataRecordChanges();
};

// exposed for testing purposes
exports.setDb = function(database) {
    db = database;
};

exports.init = function(req, options) {
    if (!options) {
        return;
    }
    district = options.district;
    isAdmin = options.isAdmin;
    locale = utils.getUserLocale(req);
    db = require('db').current(req);
    baseURL = require('duality/core').getBaseURL(req);

    // we need these reset for the initial show
    nextStartKey = null;
    lastRecord = null;
    firstRender = true;

    var options = getViewOptionsForFilter(req);

    updateControls(req, function() {
        renderRecords(options);
    });
}<|MERGE_RESOLUTION|>--- conflicted
+++ resolved
@@ -692,14 +692,6 @@
         $message,
         to;
 
-<<<<<<< HEAD
-    function validatePhoneData() {
-        if (phoneData.length === 0) {
-            return false;
-        }
-
-        return _.every(phoneData, function(data){
-=======
     // Needs UX tweak? should validation return useful error msg here so user
     // knows which phone number is problematic? or maybe create message objects
     // on record anyway but don't send?
@@ -708,7 +700,6 @@
             return false;
         }
         return _.every(recipients, function(data) {
->>>>>>> ae55a423
             return RE_PHONE.test(data.phone);
         });
     };
@@ -716,14 +707,7 @@
     function validate() {
         var valid = true;
 
-<<<<<<< HEAD
-        $phone = $form.find('[name=phone]');
-        phoneData = $phone.select2('data') || {};
-        
-        if (!validatePhoneData()) {
-=======
         if (!validatePhoneNumbers()) {
->>>>>>> ae55a423
             $phone.closest('.control-group').addClass('error')
                 .find('.help-block').show();
             valid = false;
@@ -756,12 +740,6 @@
             return;
         }
 
-<<<<<<< HEAD
-        exports.checkMessageDoc(doc, phoneData, function(doc) {
-
-            updateInModalMode(function() {
-                db.newUUID(function (err, uuid) {
-=======
         /*
          * Assigning first facility in recipient list to record since that
          * property determines who can view the record. Not sure how to handle
@@ -786,7 +764,6 @@
         updateInModalMode(function() {
             _.each(recipients, function(data, idx) {
                 db.newUUID(100, function (err, uuid) {
->>>>>>> ae55a423
                     var user = exports.user;
                     if (err) {
 
@@ -796,12 +773,8 @@
                         messages: [{
                             from: user && user.phone,
                             sent_by: user && user.name || 'unknown',
-<<<<<<< HEAD
-                            to: _.map(phoneData, function(data){ return data.phone; }),
-=======
                             to: data.phone,
                             facility: data.doc,
->>>>>>> ae55a423
                             message: $message.val().trim(),
                             uuid: uuid
                         }],
@@ -906,9 +879,6 @@
                 };
             }
         },
-<<<<<<< HEAD
-        onSelectChange: function() {},
-=======
         onSelectChange: function(ev) {
             if (ev.added.everyoneAtFacility) {
                 var parentId = ev.added.everyoneAtFacility.id;
@@ -926,7 +896,6 @@
                 });
             }
         },
->>>>>>> ae55a423
         multiple: true
     });
 }
