var sms_utils = require('kujua-sms/utils'),
    jsonforms = require('views/lib/jsonforms'),
    utils = require('kujua-utils'),
    logger = utils.logger,
    templates = require('duality/templates'),
    _ = require('underscore')._,
    moment = require('moment'),
    settings = require('settings/root'),
    ddoc = settings.name;

/*
 * TODO use proper/consistent style here, camel case only for functions,
 * underscores for vars.
 * */

var db = null,
    timeoutID = null,
    nextStartKey = null,
    firstRender = true,
    lastRecord = null,
    viewName = '',
    viewQuery = {},
    limit = 50,
    district = '',
    phones = {health_centers: [], district_hospitals: [], clinics: []},
    dh_id = null,
    form = null,
    locale;


var renderRecords = function() {
    var q = viewQuery;

    if(nextStartKey) {
        q['startkey'] = nextStartKey;
    }

    var render = function(err, data) {
        var updateData;
        if (err) { return alert(err); }

        if (data.rows && data.rows.length === 1) {
            lastRecord = data.rows[0];
            nextStartKey = null;
            $('.reached-last-record').show();
        } else if (data.total_rows < limit) {
            lastRecord = data.rows[data.rows.length - 1];
        } else if (data.rows && data.rows.length > 1) {
            nextStartKey = data.rows.pop().key;
        }
        var rows = _.map(data.rows, function(row, idx) {
            var r = sms_utils.makeDataRecordReadable(row.value);
            r._key = row.key;
            return r;
        });
        // render base template if this is the first render or we have no
        // rows.
        if(firstRender) {
            $('#loader').html(
                templates.render(
                    'data_records_table.html', {}, {
                      'Clinic': $.kansoconfig('Clinic'),
                      'Health_Center': $.kansoconfig('Health Center'),
                      'District': $.kansoconfig('District'),
                      data_records: rows
                    }
                )
            );
            firstRender = false;
        } else {
            $('#data-records .wrap').append(
                templates.render(
                    'data_records_rows.html', {}, {data_records: rows}
                )
            );
        }
        updateData = _.reduce(rows, function(result, row) {
          result[row._id] = row;
          return result;
        }, {});

        $('#data-records .data-record').each(function(index, el) {
          var key = el.getAttribute('rel'); // direct access for speed
          if (updateData[key]) {
            $(el).data('data-record', updateData[key]);
          }
        });
        delete timeoutID;
        $('.ajax-loader').hide();
    };

    if(!viewName) {
        render(null, []);
    } else if(!lastRecord) {
        db.getView(ddoc, viewName, q, render);
    }
};

var loadPhones = function() {
    var q = {group:true};

    if (dh_id) {
        q['startkey'] = [dh_id];
        q['endkey'] = [dh_id, {}];
    }

    db.getView(ddoc, 'phones_by_district_and_health_center', q,
        function(err, data) {
            if (err) {
                return alert(err);
            }
            for (var i in data.rows) {
                var row = data.rows[i];
                phones.health_centers.push(
                    [row.key[4], row.key[3], row.key[2]].join(', '));
            }
        }
    );
    db.getView(ddoc, 'phones_by_district_and_clinic', q,
        function(err, data) {
            if (err) {
                return alert(err);
            }
            for (var i in data.rows) {
                var row = data.rows[i];
                phones.clinics.push(
                    [row.key[4], row.key[3], row.key[2]].join(', '));
            }
        }
    );
    db.getView(ddoc, 'phones_by_district', q, function(err, data) {
        if (err) {
            return alert(err);
        }
        for (var i in data.rows) {
            var row = data.rows[i];
            phones.district_hospitals.push(
                [row.key[4], row.key[3], row.key[2]].join(', '));
        }
    });
};

var cancel = function() {
    if(typeof timeoutID === "number") {
        window.clearTimeout(timeoutID);
        delete timeoutID;
    }
};

var setup = function() {
    cancel();
    if(!lastRecord) {
        $('.ajax-loader').show();
        timeoutID = window.setTimeout(
            function(msg) {renderRecords();}, 700);
    }
};

function removeDoc(ev) {
    ev.preventDefault();
    ev.stopPropagation();
    var form = $(this),
        _id = form.find('[name=_id]').val(),
        _rev = form.find('[name=_rev]').val(),
        tds = $('[rel='+_id+'] .main td');

    // highlight row to warn user
    tds.addClass('warning');

    if(confirm('Remove permanently?')) {
        db.removeDoc({_id: _id, _rev: _rev}, function(err, resp) {
            if (err) {
                return alert(err);
            }
            // doing actual delete in changes feed sub instead of here
            // to avoid race condition
        });
    } else {
        tds.removeClass('warning');
    }
}

function editRow(ev) {
    var data = $(this).parents('.data-record').data('data-record'),
<<<<<<< HEAD
        id = data._id;
    ev.preventDefault();
    ev.stopPropagation();
    new Kujua.ClinicsView({ data: data });
=======
        id = data._id,
        options = {data:data};
    ev.preventDefault();
    ev.stopPropagation();

    if (district)
        options.url = 'clinics.json/' + district;

    new Kujua.ClinicsView(options);
>>>>>>> 34411580
}

/*
 * TODO move all listeners into object so they are named and can be
 * removed/added with iterator.
 **/
exports.addListeners = function() {
    exports.removeListeners();

    $(window).scroll(function () {
        if ($(window).scrollTop() >= $(document).height()
                - $(window).height() - 10) {
            //log('scroll');
            setup();
        }
    });
    // bind to: field error marks so they can be updated
    $(document).on('click', '.tasks-referral .error-missing-phone',
        function(ev) {
            $(this).hide();
            var form = $(this).siblings('form');
            form.css({display: 'inline'});
            // configure bootstrap typeahead effect
            $('[name=phone]', form).typeahead({
                source: phones.health_centers,
                items: 20,
                highlighter: function (item) {
                    //override default highlighter to escape '+'s
                    var q = this.query.replace(/[\\+]+/, '\\\\+');
                    return item.replace(new RegExp('(' + q + ')', 'ig'),
                        function ($1, match) {
                            return '<strong>' + match + '</strong>';
                        }
                    );
                }
            }).focus();
    });
    // remove error highlighting on subsequent tries
    $(document).on(
        'focus',
        '.tasks-referral .control-group [type=text]',
        function(ev) {
            $(this).closest('.control-group').removeClass('error');
    });
    // handle updating of 'to' field in referral task
    $(document).on('click', '.tasks-referral [type=submit]', function(ev) {
        ev.stopPropagation();
        ev.preventDefault();
        var btn = $(this),
            form = btn.closest('form'),
            rev = btn.siblings('input[name=_rev]').val(),
            id = btn.siblings('input[name=_id]').val(),
            tasks_idx = parseInt(btn.closest('table').attr('data-tasks-idx'), 10),
            idx = parseInt(btn.siblings('input[name=idx]').val(), 10),
            input = btn.siblings('input[type=text]'),
            match = input.val().match(/.*(\+\d{11}).*/),
            phone = match ? match[1] : '';
        if(!phone) {
            btn.closest('.control-group').addClass('error');
            return;
        }
        db.getDoc(id, function(err, data) {
            if (err) { return alert(err); }
            data.tasks[tasks_idx].messages[idx].to = phone;
            data.tasks[tasks_idx].state = 'pending';
            data._rev = rev; // set the rev from the form

            for (var i in data.errors) {
                // remove related errors
                var e = data.errors[i];
                if (e.error === 'Could not find referral recipient.') {
                    // legacy error messages
                    data.errors.splice(i, 1);
                } else if (e.code === 'recipient_not_found') {
                    data.errors.splice(i, 1);
                }
            }

            db.saveDoc(data, function(err, data) {
                if (err) { return alert(err); }
                if(!data.ok) {
                    return alert('saveDoc failed.');
                }
                //once doc is saved changes listener will update the row
            });
        });
    });

    var showEdit = function(ev) {
        $(this).find('.row-controls').show();
    };

    var hideEdit = function(ev) {
        var div = $(this).find('.row-controls');
        div.hide();
    };

    // bind/unbind events for edit mode
    $('.edit-mode').toggle(function(ev) {
        $(document).on('mouseenter', '#data-records tr.main', showEdit);
        $(document).on('mouseleave', '#data-records tr.main', hideEdit);
        $(this).addClass('active');
    }, function(ev) {
        $(document).off('mouseenter', '#data-records tr.main');
        $(document).off('mouseleave', '#data-records tr.main');
        $(this).removeClass('active');
    });

    $(document).on('click', '#data-records tr.main', function(ev) {
        ev.preventDefault();
        var table = $(this).parents('table').next();
        table.toggleClass('hide');
    });

    $(document).on('click', '[data-toggle=extended]', function(ev) {
        $(this).siblings('.extended').toggle();
    });

    $(document).on('click', '[data-dismiss=extended]', function(ev) {
        $(this).closest('.extended').addClass('hide');
    });

    // bind to edit row button
    $(document).on('click', '.row-controls .edit', editRow);

    // bind to delete buttons
    $(document).on('click', 'form[data-ajax=removeDoc]', removeDoc);
};

exports.removeListeners = function() {
    $(window).off('scroll');
    $(document).off('click', '.row-controls .edit', editRow);
    $(document).off('click', 'form[data-ajax=removeDoc]', removeDoc);
    $(document).off('click', '#data-records tr.main');
    $(document).off('click', '.tasks-referral .to .error');
    $(document).off('mouseenter', '#data-records tr.main');
    $(document).off('mouseleave', '#data-records tr.main');
    $('.edit-mode').removeClass('active');
};

// return boolean true if the record matches the logged in user
var isInDistrict = function(record) {
    if(isAdmin) { return true; }

    if (record.related_entities &&
        record.related_entities.clinic &&
        record.related_entities.clinic.parent &&
        record.related_entities.clinic.parent.parent &&
        record.related_entities.clinic.parent.parent._id) {

        return district === record.related_entities.clinic.parent.parent._id;
    } else {
        return false;
    }
};

var subChanges = function() {
    db.changes({include_docs: true}, function(err,data) {
        if (err) { logger.error(err); return; }
        if (!data || !data.results) { return; }

        _.each(data.results, function(result) {
            var type = result.doc.type;

            // only handle changes for data records
            if (result.doc.type &&
                !result.doc.type.match(/^data_record/)) { return; }

            // not design docs
            if (result.id.match(/_design\//)) { return; }

            var div = $('[rel='+result.id+']');

            // remove deleted records
            if (result.deleted && div.length > 0) {
                div.fadeOut(500, function() { $(this).remove(); });
                return;
            }

            // if not deleted, then only update for this district
            if (!isInDistrict(result.doc)) { return; }

            // render new/updated records
            var doc = sms_utils.makeDataRecordReadable(result.doc),
                html = templates.render(
                    'data_records_rows.html', {}, {data_records: [doc]});

            if(div.length > 0) {
                div.replaceWith(html);
            } else {
                $(html).insertBefore('#data-records .data-record:first')
                    .hide().fadeIn(500);
            }
            $('[rel=' + doc._id + ']').data('data-record', doc);
        });
    });
};

exports.init = function(req, _district, _isAdmin, _dh_id, _form, _valid) {
    district = _district,
    isAdmin = _isAdmin,
    form = _form,
    valid = _valid,
    dh_id = district ? district : _dh_id,
    db = require('db').current(req),
    locale = utils.getUserLocale(req);

    var q = _.extend(req.query, {
        limit: limit || 50,
        descending: true,
        startkey: [{}],
        endkey: []
    });

    if(valid) {
        q.startkey.unshift(valid === 'true');
        q.endkey.unshift(valid === 'true');
    }
    if(form) {
        q.startkey.unshift(form);
        q.endkey.unshift(form);
    }
    if (dh_id) {
        q.startkey.unshift(dh_id);
        q.endkey.unshift(dh_id);
    }

    // we need these reset for the initial show
    nextStartKey = null;
    lastRecord = null;
    firstRender = true;

    // user must either be admin or have associated district to view
    // records also show records by reported_date if no district filter is
    // applied.

    var filters = {
        none: 'data_records_by_reported_date',
        form: 'data_records_by_form_and_reported_date',
        valid: 'data_records_by_valid_and_reported_date',
        form_valid: 'data_records_by_form_valid_and_reported_date',
        by_district: {
            none: 'data_records_by_district_and_reported_date',
            form: 'data_records_by_district_form_and_reported_date',
            valid: 'data_records_by_district_valid_and_reported_date',
            form_valid: 'data_records_by_district_form_valid_and_reported_date'
        }
    };

    if (isAdmin && !dh_id && !form && !valid) {
        viewName = filters.none;
        viewQuery = q;
    } else if (isAdmin || district) {
        if (form && dh_id && valid) {
            viewName = filters.by_district.form_valid;
        } else if (form && dh_id) {
            viewName = filters.by_district.form;
        } else if (valid && dh_id) {
            viewName = filters.by_district.valid;
        } else if (valid && form && !dh_id) {
            viewName = filters.form_valid;
        } else if (form && !dh_id) {
            viewName = filters.form;
        } else if (valid && !dh_id) {
            viewName = filters.valid;
        } else if (!valid && !form && dh_id) {
            viewName = filters.by_district.none;
        }
        viewQuery = q;
    }

    renderRecords();
    loadPhones();
    subChanges();
}<|MERGE_RESOLUTION|>--- conflicted
+++ resolved
@@ -182,12 +182,6 @@
 
 function editRow(ev) {
     var data = $(this).parents('.data-record').data('data-record'),
-<<<<<<< HEAD
-        id = data._id;
-    ev.preventDefault();
-    ev.stopPropagation();
-    new Kujua.ClinicsView({ data: data });
-=======
         id = data._id,
         options = {data:data};
     ev.preventDefault();
@@ -197,7 +191,6 @@
         options.url = 'clinics.json/' + district;
 
     new Kujua.ClinicsView(options);
->>>>>>> 34411580
 }
 
 /*
