var sms_utils = require('kujua-sms/utils'),
    querystring = require('querystring'),
    jsonforms = require('views/lib/jsonforms'),
    utils = require('kujua-utils'),
    logger = utils.logger,
    templates = require('duality/templates'),
    _ = require('underscore'),
    _s = require('underscore-string'),
    moment = require('moment'),
    settings = require('settings/root'),
    ddoc = settings.name;

/*
 * TODO use proper/consistent style here, camel case only for functions,
 * underscores for vars.
 * */

var RE_PHONE = /.*?(\+?[\d]{10,15}).*/;

var db = null
    , timeoutID = null
    , nextStartKey = null
    , firstRender = true
    , lastRecord = null
    , limit = 50
    , district = ''
    , cache = {revs_info:{}}
    , dh_id = null
    , cl_id = null
    , form = null
    , locale
    , $modal
    , isAdmin;


var renderRecords = function(options) {

    if (!options) {
        if (cache.viewOptions)
            options = cache.viewOptions;
        else
            return;
    }

    if(nextStartKey) {
        options.query['startkey'] = nextStartKey;
    }

    var render = function(err, data) {

        if (err) { return alert(err); }

        if (data.rows && data.rows.length === 1) {
            lastRecord = data.rows[0];
            nextStartKey = null;
        } else if (data.total_rows < limit) {
            lastRecord = data.rows[data.rows.length - 1];
        } else if (data.rows && data.rows.length < limit) {
            lastRecord = data.rows[data.rows.length - 1];
            nextStartKey = null;
        } else if (data.rows && data.rows.length > 1) {
            nextStartKey = data.rows.pop().key;
        }
        var rows = _.map(data.rows, function(row) {
            return sms_utils.makeDataRecordReadable(row.doc || row.value);
        });

        // render base template if this is the first render or we have no rows.
        if(firstRender) {
            $('#loader').html(
                templates.render(
                    'data_records_table.html', {}, {
<<<<<<< HEAD
                      data_records: rows
=======
                      'Clinic': $.kansoconfig('Clinic'),
                      'Clinic_Contact': $.kansoconfig('Clinic Contact'),
                      'Health_Center': $.kansoconfig('Health Center'),
                      'RC_Code': $.kansoconfig('RC Code'),
                      'Facility': $.kansoconfig('Facility'),
                      'District': $.kansoconfig('District'),
                      data_records: rows,
                      isAdmin: isAdmin
>>>>>>> 1f2d7177
                    }
                )
            );
            firstRender = false;
            if (!nextStartKey && rows.length > 0)
                $('.reached-last-record').show();
        } else {
            $('#data-records .wrap-rows').append(
                templates.render(
                    'data_records_rows.html', {}, {
                      data_records: rows,
                      isAdmin: isAdmin
                    }
                )
            );
            if (!nextStartKey)
                $('.reached-last-record').show();
        }

        // update data api values as well
        _.each(rows, function(row) {
            if (!row._id) return;
            $('[rel='+row._id+']').data(
                'data-record', sms_utils.makeDataRecordOriginal(row)
            );
        });

        delete timeoutID;
        $('.ajax-loader').hide();
    };

    if(!options.view) {
        render(null, []);
    } else if(!lastRecord) {
        db.getView(ddoc, options.view, options.query, render);
    }
};

function loadPhones(callback) {
    var q = {},
        view = 'facilities',
        phones = [];

    cache.phones = cache.phones ? cache.phones : [];

    if (cache.phones.length !== 0) {
        return callback(null, cache.phones);
    }

    if (district) {
        _.extend(q, {
            startkey: [district],
            endkey: [district, {}]
        });
        view = 'facilities_by_district';
    }

    db.getView(ddoc, view, q, function(err, data) {
        if (err) {
            return callback(err);
        }

        _.each(data.rows, function(row) {
            var vals = [];

            _.each(row.value, function(value, key) {
                if (_.isString(value) && value) {
                    vals.push(_s.trim(value));
                } else if (_.isObject(value) && value.name) {
                    vals.push(_s.trim(value.name));
                }
            });
            cache.phones.push(vals.join(', '));
        });
        cache.phones.sort();

        callback(null, cache.phones);
    });
}

function highlightRows($divs, flag) {
    flag = flag === undefined ? true : flag;

    $divs.toggleClass('highlight', flag);
}

/*
 * take result from changes feed or doc as argument and update screen
 */
var renderRecord = function(result) {

    if (!result) return;

    var doc = result.doc,
        div = $('[rel='+ result.id +']'),
        newDiv;

    // remove deleted records
    if (result.deleted && div.length)
        return div.fadeOut(500, function() { $(this).remove(); });

    // also only update for this district or _admin
    if (!isInDistrict(doc)) return;

    // render new/updated records
    var html = templates.render( 'data_records_rows.html', {}, {
        data_records: [
            sms_utils.makeDataRecordReadable(doc)
        ],
        isAdmin: isAdmin
    });

    newDiv = $(html.trim()); // jQuery gets confused at leading line return

    if(div.length) {
        // preserve expando visibility
        var css = div.removeClass('highlight').attr('class');
        div.replaceWith(function() {
            newDiv.attr('class', css);
            return newDiv;
        });
    } else {
        newDiv.insertBefore('#data-records .data-record:first')
            .hide().fadeIn(500);
    }

    // attach original doc to element with jquery data api. use separate
    // jquery call, for some reason chaining failed.  and undo
    // makeDataRecordReadable.
    newDiv.data('data-record', sms_utils.makeDataRecordOriginal(doc));
};

var onDataRecordUpdated = function(ev, data) {

    if (!data) return;

    _.each(data.results, function(result) {
        if (cache.revs_info[result.id])
            delete cache.revs_info[result.id];
        renderRecord(result);
    });

}

// close modal after changes feed updates records, but only if modal has
// triggered the change. TODO
var closeModal = function() {
    if ($modal) {
        $modal.modal('hide');
        $modal.remove();
        $modal = null;
    }
}

var cancelScroll = function() {
    if(typeof timeoutID === "number") {
        window.clearTimeout(timeoutID);
        delete timeoutID;
    }
};

var setupScroll = function() {
    cancelScroll();
    if(!lastRecord) {
        $('.ajax-loader').show();
        timeoutID = window.setTimeout(function() {
            renderRecords();
        }, 700);
    }
};

var handleSelectRow = function(ev) {
    var checkbox = $(this);
    ev.stopPropagation();
    highlightRows(checkbox.parents('.data-record'), checkbox.prop('checked'));
}

function toggleRows(checked) {
    var rows = $('#data-records .data-record');

    rows.find('[name=select-row-checkbox]').prop('checked', checked);

    highlightRows(rows, checked);
}
function handleSelectAllRows() {
    toggleRows(true);
}

function handleUnselectAllRows(ev) {
    toggleRows(false);
}

// verify changes feed reflects same docs in bulk update response, so we can
// verify when the browser screen has received update from the changes feed
// after a bulk update. couldn't figure out a better way to do this.
var isBulkUpdateDone = function(changesData, data) {
    var valid = true;
    var ids = _.map(changesData.results, function(el) { return el._id; });
    _.each(data, function(el) {
        if (ids.indexOf(el._id) === -1) valid = false;
    });
    return valid;
};

// close modal when a changes feed sends in a result with same amount of
// records changed.  this avoids closing modal based on a event from unrelated
// record updated.
var setupModalClose = function(data) {

    // check errors
    var errors = [];
    _.each(data, function(result) {
        if (result.ok) return;
        errors.push(result);
    });

    if (errors.length)  {
        handleModalError(errors);
    }

    // setup close
    function onRecordUpdate(ev, changesData) {
        if (isBulkUpdateDone(changesData, data)) {
            closeModal();
            $(document).off('data-record-updated', onRecordUpdate);
        } else {
            console.error('changesData does not match', changesData, data);
        }
    }

    $(document).on('data-record-updated', onRecordUpdate);
}

function getSelectedDocs(options) {
    var docs = [],
        extra = options && options.extra;

    $('#data-records [name=select-row-checkbox]:checked').each(function(idx, el) {
        var div = $(el).parents('.data-record'),
            record  = div.data().dataRecord;

        if (record && record._id && record._rev) {
            if (extra && extra !== null) {
                docs.push( _.extend(record, extra) );
            } else {
                docs.push(record);
            }
        }
    });

    return docs;
}

function doBulkEdit(options, callback) {
    var docs = getSelectedDocs(options);

    if (docs.length === 0) {
        return callback('No rows selected.');
    }

    callback(null, docs);
};



var onModalCancel = function(ev) {
    ev.preventDefault();
    closeModal();
}

// keep modal in foreground until update occurs, depending on how many
// records are updated it can take a while. This gets called by changes feed
// listener that updates screen and closes modal windows.
var updateInModalMode = function(callback) {
    if ($modal) {
        $modal.find('.submit').text('Updating...');
        $modal.find('.btn').attr('disabled','disabled');
        $modal.find('[name]').attr('disabled','disabled');
    }
    callback();
}

// set buttons and fields back to normal to allow for another try at submit
var handleModalError = function(err) {
    $modal.find('.submit').text('Submit');
    $modal.find('.btn').removeAttr('disabled');
    $modal.find('[name]').removeAttr('disabled');
    alert('Bulk Edit Errors: ' + JSON.stringify(err));
    console.error('bulk edit errors', err);
}

var handleMarkInvalid = function(ev) {
    ev.preventDefault();

    var docs = [],
        msg;

    var validate = function($form) {
        var valid = true;
        $form.find(':input').each(function(idx, el) {
            var $el = $(el);
            if (!$el.val().trim()) {
                $el.closest('.control-group').addClass('error');
                $form.find('.error-msg').show();
                valid = false;
            }
        });
        return valid;
    };

    var onSubmit = function(ev) {
        ev.preventDefault();
        var $el = $(this),
            $form = $el.closest('.modal').find('form');

        if (!validate($form)) return;

        var reason = $form.find('[name=reason]').val().trim();

        for (var i in docs) {
            docs[i].errors.push({
                code:'marked_invalid',
                message: reason
            });
        }

        updateInModalMode(function() {
            db.bulkSave(docs, function(err, data) {
                if (err) return handleModalError(err);
                setupModalClose(data);
                //changes listener will update screen
            });
        });
    }

    var options = {};

    doBulkEdit(options, function(err, _docs) {
        if (err) return alert(err);
        // setup modal
        var note = 'Updating '+_docs.length+' records';
        $modal = $(templates.render('modal_edit_invalid.html', {}, {note: note}));
        $modal.modal('show');
        $modal.on('click','.cancel', onModalCancel);
        $modal.on('click','.submit', onSubmit);
        $('#invalid-reason').focus();
        docs = _docs;
    });
}

var handleEditDelete = function(ev) {
    ev.preventDefault();
    var docs = [];

    var onSubmit = function(ev) {
        ev.preventDefault();
        var $el = $(this);
        updateInModalMode(function() {
            db.bulkSave(docs, function(err, data) {
                if (err) return handleModalError(err);
                setupModalClose(data);
                //changes listener will update screen
            });
        });
    }

    var options = {extra: {_deleted: true}};
    doBulkEdit(options, function(err, _docs) {
        if (err) return alert(err);
        // setup modal
        var title = 'Permanently remove '+_docs.length+' records?';
        $modal = $(templates.render('modal.html', {}, {title: title}));
        $modal.modal('show');
        $modal.on('click','.cancel', onModalCancel);
        $modal.on('click','.submit', onSubmit);
        docs = _docs;
    });

}


// update related_entities property on data record, ignores facility if it's a
// district.
var updateFacility = function(docs, facility) {
    docs.forEach(function(record) {
        if (!record.related_entities)
            record.related_entities = {clinic: {}};
        if (!record.related_entities.clinic)
            record.related_entities.clinic = {};
        if (facility.type === 'health_center')
            record.related_entities.clinic = {parent: facility}
        else
            record.related_entities.clinic = facility
        record.errors = _.reduce(record.errors, function(errors, error) {
          if (!(error.code === 'sys.facility_not_found' && record.related_entities.clinic)) {
            errors.push(error);
          }
          return errors;
        }, []);
    });
};

var getFacilityDesc = function(doc) {
  doc = doc || {};
  var parts = [],
      contact = doc.contact;
  if (doc.name) parts.push(doc.name)
  if (contact && contact.name) parts.push(contact.name)
  if (contact && contact.rc_code) parts.push(contact.rc_code)
  if (contact && contact.phone) parts.push(contact.phone)
  return parts.join(', ');
}

function toggleDropdownLink(cls, enable) {
    var $el = $('.controls .edit-mode ' + cls).parent('li');

    $el.toggleClass('disabled', !enable);
    if (enable) {
        $el.attr('href', '#');
    } else {
        $el.removeAttr('href');
    }
}

exports.handleUpdateDropdown = function(ev) {
    var docs = getSelectedDocs(),
        updateable,
        markValid,
        markInvalid;

    ev.preventDefault();

    updateable = !!docs.length;
    markInvalid = _.any(docs, function(doc) {
        return doc.form && (!doc.errors || doc.errors.length === 0);
    });
    markValid = _.any(docs, function(doc) {
        return doc.form && (doc.errors && doc.errors.length > 0);
    });

    toggleDropdownLink('.edit-update', updateable);
    toggleDropdownLink('.edit-delete', updateable);
    toggleDropdownLink('.mark-invalid', markInvalid);
    toggleDropdownLink('.clear-invalid', markValid);
};

function handleUpdateFacility(ev) {
    ev.preventDefault();

    var docs = [];

    var onSubmit = function(ev) {
        ev.preventDefault();
        var $el = $(this),
            formData = $el.closest('.modal').find('form').serializeArray(),
            facility = _.find(viewData.rows, function(row) {
                return row.id === formData[0].value
            });
        updateFacility(docs, facility.doc);
        updateInModalMode(function() {
            db.bulkSave(docs, function(err, data) {
                if (err) return handleModalError(err);
                setupModalClose(data);
                //changes listener will update screen
            });
        });
    }

    var viewData = {};
    var onViewResults = function(err, data) {
        viewData = data;
        $modal.find('form [name=facility]').html(
            _.map(data.rows, function(row) {
                if (row.doc.type === 'district_hospital') return; //ignoring
                return '<option value="'+row.id+'">'
                    + getFacilityDesc(row.value) + '</option>';
            }).join('\n')
        );
    }


    var options = {};
    doBulkEdit(options, function(err, _docs) {
        if (err) return alert(err);
        // setup modal
        var note = 'Update '+_docs.length+' records?';
        $modal = $(templates.render('update_facility_modal.html', {}, {
            note: note
        }));
        $modal.modal('show');
        $modal.on('click','.cancel', onModalCancel);
        $modal.on('click','.submit', onSubmit);
        docs = _docs;
        var view = 'facilities',
            q = {include_docs: true};

        if (district) {
             view = 'facilities_by_district';
             q.startkey = [district];
             q.endkey = [district, {}];
        }

        db.getView(ddoc, view, q, onViewResults);
    });
}

var handleClearInvalid = function(ev) {
    ev.preventDefault();

    var docs = [];

    var onSubmit = function(ev) {
        ev.preventDefault();
        for (var i in docs) {
            docs[i].errors = [];
        }
        updateInModalMode(function() {
            db.bulkSave(docs, function(err, data) {
                if (err) return handleModalError(err);
                setupModalClose(data);
            });
        });
    }

    var options = {};
    doBulkEdit(options, function(err, _docs) {
        if (err) {
            return alert(err);
        }
        // setup modal
        var title = 'Mark as Valid',
            note = _s.sprintf('Update %d records', _docs.length);

        $modal = $(templates.render('modal.html', {}, {
            title: title,
            note: note
        }));

        $modal.modal('show');
        $modal.on('click','.cancel', onModalCancel);
        $modal.on('click','.submit', onSubmit);
        docs = _docs;
    });
}

var handleScheduleGroupUpdate = function(ev) {
    // just handle state changes for now
    ev.preventDefault();
    var el = $(ev.target),
        state_val = el.attr("data-state-val"),
        doc = el.closest('[rel]').data('data-record'),
        tasks = el.closest('tbody').find('[data-tasks-idx]');

    if (!doc) return alert("Failed to find record.");
    if (!tasks) return alert("Failed to find tasks.");

    var onSubmit = function(ev) {
        ev.preventDefault();
        tasks.each(function(i, el) {
            var idx = parseInt($(el).attr('data-tasks-idx'), 10);
            doc.scheduled_tasks[idx].state = state_val;
        });
        updateInModalMode(function() {
            db.saveDoc(doc, function(err, data) {
                if (err) return handleModalError(err);
                setupModalClose([data]);
            });
        });
    }

    // setup modal
    var title = 'Modify Schedule Group';
    var note = 'Update '+tasks.length+' messages?';
    $modal = $(templates.render('modal.html', {}, {
        title: title,
        note: note
    }));
    $modal.modal('show');
    $modal.on('click','.cancel', onModalCancel);
    $modal.on('click','.submit', onSubmit);
};

exports.handleSendMessage = function(ev) {
    ev.preventDefault();

    var el = $(ev.target),
        state_val = el.attr("data-state-val"),
        doc = el.closest('[rel]').data('data-record'),
        $form,
        $phone,
        $message,
        to;

    function countChars(ev) {
        var count = $message.val().length;
        if (count > 100) {
            $modal.find('.modal-footer .note').html(count + ' characters');
        }
    }

    function validate() {
        var valid = true;

        $phone = $form.find('[name=phone]');
        $message = $form.find('[name=message]');
        if (!RE_PHONE.test($phone.val())) {
            $phone.closest('.control-group').addClass('error')
                .find('.help-block').show();
            valid = false;
        } else {
            $phone.closest('.control-group').find('.help-block').hide();
        }
        if (!$message.val().trim()) {
            $message.closest('.control-group').addClass('error')
                .find('.help-block').show();
            valid = false;
        } else  {
            $message.closest('.control-group').find('.help-block').hide();
        }
        return valid;
    };

    function onSubmit(ev) {
        ev.preventDefault();

        if (!validate()) {
            return;
        }

        // creating a message without a document to attach it to
        if (!doc) {
            doc = {
                errors: [],
                form: null,
                reported_date: Date.now(),
                tasks: [],
                kujua_message: true,
                type: 'data_record',
                sent_by: exports.username || 'unknown'
            };
        }

        doc.tasks.push({
            messages: [{
                to: RE_PHONE.exec($phone.val())[1],
                message: $message.val().trim()
            }],
            state: 'pending'
        });

        updateInModalMode(function() {
            db.saveDoc(doc, function(err, data) {
                if (err) {
                    handleModalError(err);
                } else {
                    setupModalClose([data]);
                }
            });
        });
    }

    // setup modal
    to = getFacilityDesc(doc && doc.related_entities.clinic) || (doc && doc.from);
    $modal = $(templates.render('modal_send_message.html', {}, {
        to: to
    }));
    $modal.modal('show');
    $modal.on('click','.cancel', onModalCancel);
    $modal.on('click','.submit', onSubmit);
    $form = $modal.find('form');
    $phone = $form.find('[name=phone]');
    setupPhoneTypeahead($phone);
    $message = $form.find('[name=message]');

    if ($phone.val()) {
        $message.focus();
    } else {
        $phone.focus();
    }

    $message.on('keyup', countChars);
};

function setupPhoneTypeahead($el) {
    // setup typeahead on tasks-to field.  $el should jquery list of input
    // fields
    loadPhones(function(err, data) {
        if (err) {
            return alert("Warning: problem getting phone data.\n" + err);
        }
        $el.typeahead({
            source: data,
            highlighter: function (item) {
                //override default highlighter to escape '+'s
                var q = this.query.replace(/[\\+]+/, '\\\\+');
                return item.replace(new RegExp('(' + q + ')', 'ig'),
                    function ($1, match) {
                        return '<strong>' + match + '</strong>';
                    }
                );
            }
        });
    });
}

var toggleEditMode = function(table) {
    table = $(table);
    if (table.hasClass('read-mode')) {
        table.addClass('edit-mode').removeClass('read-mode')
            .find('.btn-group.menu').hide();
        table.siblings().find('.btn-group.menu').hide();
    } else if (table.hasClass('edit-mode')) {
        table.removeClass('edit-mode').addClass('read-mode')
            .find('.btn-group.menu').show();
        table.siblings().find('.btn-group.menu').show();
    }
    table.find('[data-tasks-remove-idx]')
        .removeAttr('data-tasks-remove-idx')
        .removeClass('tasks-removal-pending');
    table.find('.tasks-removal').remove();
};


var handleScheduleGroupSave = function(ev) {
    ev.preventDefault();
    //save scheduled tasks data
    var button = $(ev.target),
        doc = button.closest('[rel]').data('data-record'),
        table = button.closest('tbody');

    // disable while we do IO
    button.attr('disabled', 'disabled');
    button.siblings('.cancel').attr('disabled', 'disabled');

    var tasks = table.find('[data-tasks-idx]'),
        new_tasks = table.find('.new-task'),
        group,
        type;

    var finalize = function(err, doc) {

        button.removeAttr('disabled');
        button.siblings('.cancel').removeAttr('disabled', 'disabled');

        if (err) return alert("Save failed. " + err);

        // purge removed tasks
        // originally used .splice here to remove but had issues
        var keep_tasks = [];
        for (var i in doc.scheduled_tasks) {
            if (doc.scheduled_tasks[i])
                keep_tasks.push(doc.scheduled_tasks[i]);
        }
        doc.scheduled_tasks = keep_tasks;

        db.saveDoc(doc, function(err, data) {
            if (err) return alert('Save failed. ' + err);
            if (!data.ok) return alert('Save failed.');
            toggleEditMode(table);
            //once doc is saved changes listener will update the row
        });
    };

    if (tasks.length === 0 && new_tasks.length === 0)
        return finalize('Nothing to update.');

    if (!doc)
        return finalize('No data record found.');

    var updated = false,
        valid = [];

    // update existing tasks
    tasks.each(function(idx, el) {
        var task = $(el),
            task_idx = task.attr('data-tasks-idx'),
            remove_idx = task.attr('data-tasks-remove-idx');

        // mark undefined, remove tasks later to not affect index
        // values
        if (remove_idx) {
            updated = true;
            return doc.scheduled_tasks[remove_idx] = null;
        }

        // state
        var task_field = task.find('.tasks-state'),
            val = task_field.find('[data-save-val]').attr('data-save-val'),
            orig = task_field.find('[data-orig-val]').attr('data-orig-val');
        if (!val) {
            valid.push('State value is empty.');
            task_field.find('.control-group').addClass('error');
        }
        if (val && doc.scheduled_tasks[task_idx].state !== val) {
            doc.scheduled_tasks[task_idx].state = val;
            updated = true;
        }

        // due
        task_field = task.find('.tasks-due');
        val = task_field.find('.datepicker')
                .data('datetimepicker').getLocalDate().valueOf();
        orig = task_field.find('[data-orig-val]').attr('data-orig-val');
        if (!val) {
            valid.push('Date is empty.');
            task_field.find('.control-group').addClass('error');
        }
        if (val && doc.scheduled_tasks[task_idx].due !== val) {
            doc.scheduled_tasks[task_idx].due = val;
            updated = true;
        }

        // to/phone
        task_field = task.find('.tasks-to');
        val = task_field.find('input').val();
        orig = task_field.find('.val').text();
        if (!val) {
            valid.push('Phone field is empty.');
            task_field.find('.control-group').addClass('error');
        }
        if (!RE_PHONE.test(val)) {
            valid.push('Failed to parse phone number.');
            task_field.find('.control-group').addClass('error');
        } else {
            val = RE_PHONE.exec(val)[1];
        }
        if (val && doc.scheduled_tasks[task_idx].messages[0].to !== val) {
            doc.scheduled_tasks[task_idx].messages[0].to = val;
            updated = true;
        }

        // message
        task_field = task.find('.tasks-message');
        val = task_field.find('textarea').val();
        orig = task_field.find('.val').text();
        if (!val) {
            valid.push('Message field is empty.');
            task_field.find('.control-group').addClass('error');
        }
        if (val && doc.scheduled_tasks[task_idx].messages[0].message !== val) {
            doc.scheduled_tasks[task_idx].messages[0].message = val;
            updated = true;
        }

        // save the type and group the same as siblings
        if (!type || !group) {
            type = doc.scheduled_tasks[task_idx].type;
            group = doc.scheduled_tasks[task_idx].group;
        }
    });

    for (var i = 0; i < new_tasks.length; i++) {

        var new_task = $(new_tasks.get(i));

        var to = new_task.find('.tasks-to input'),
            match = to.val().match(RE_PHONE),
            state = new_task.find('[data-save-val]').attr('data-save-val'),
            due = new_task.find('.tasks-due input'),
            msg = new_task.find('.tasks-message textarea'),
            msg_val = msg.val();

        if (!due.val()) {
            due.closest('.control-group').addClass('error');
            return finalize('Date is not valid.');
        }
        if (!match) {
            to.closest('.control-group').addClass('error');
            return finalize('Phone number is not valid.');
        }
        if (!msg_val) {
            msg.closest('.control-group').addClass('error');
            return finalize('Please include a message.');
        }

        var task = {
            due: moment(due.val(),'DD-MM-YYYY HH:mm').valueOf(),
            state: state,
            type: type,
            group: group,
            messages: [{
                to: match[1],
                message: msg_val
            }]
        };
        doc.scheduled_tasks.push(task);
        updated = true;
    }

    if (valid.length !== 0)
        return finalize('Data is not valid:\n  '+valid.join('\n  '));

    if (!updated)
        return finalize('Nothing was changed.');

    finalize(null, doc);
};

/*
 * get revs_info (exclusive with fetching rev)
 */
var fetchRevsInfo = function(id, callback) {
    if (cache.revs_info[id])
        return cache.revs_info[id];
    var q = {revs_info: true};
    if (!id || !callback) return;
    db.getDoc(id, q, callback);
};

/*
 * optional rev
 */
var fetchDoc = function(id, rev, callback) {
    var q = {};
    if (!id) return;
    if (typeof(rev) === 'function' && !callback) {
        callback = rev;
        rev = undefined;
    }
    if (rev) q = {rev: rev};
    db.getDoc(id, q, callback);
};


var handleClickRevision = function(ev) {
    ev.preventDefault();
    var $btn = $(this),
        $div = $($btn.closest('.data-record')),
        doc = $div.data('data-record'),
        rev = $btn.data('rev'),
        revs_info = cache.revs_info[doc._id];

    // disable btn until done processing
    $btn.addClass('disabled');

    function updateRevNav(doc) {

        var $div = $('[rel='+doc._id+']'),
            $nav = $div.find('.data-record-revisions .nav'),
            $fwd = $nav.find('.icon-arrow-right'),
            $back = $nav.find('.icon-arrow-left');

        _.each(revs_info, function(rev, idx) {
            var next = revs_info[idx-1],
                prev = revs_info[idx+1];
            if (doc._rev === rev.rev) {
                $div.find('.data-record-revisions .revision').show();
                if (next) {
                    $fwd.removeClass('disabled');
                    $fwd.data('rev', next.rev);
                } else {
                    $fwd.addClass('disabled');
                    $fwd.data('rev', null);
                }
                if (prev) {
                    $back.removeClass('disabled');
                    $back.data('rev', prev.rev);
                } else {
                    $back.addClass('disabled');
                    $back.data('rev', null);
                }
            }
        });

    };

    function renderPrevRevision(doc) {
        _.each(revs_info, function(rev, idx) {
            var prev = revs_info[idx+1];
            if (doc._rev === rev.rev) {
                if (prev) {
                    fetchDoc(doc._id, prev.rev, function(err, data) {
                        renderRecord({doc:data, id:data._id});
                        updateRevNav(data);
                    });
                }
            }
        });
    };

    // if button has rev data then just render the doc@rev
    if (rev && revs_info) {
        return fetchDoc(doc._id, rev, function(err, data) {
            if (err) return alert('Error fetching document.',err);
            renderRecord({doc:data, id:data._id});
            updateRevNav(data);
        });
    }

    // fetch revs_info if not available in data api. this should be only on
    // first attempt, therafter we save revs_info gets saved along with doc.
    fetchRevsInfo(doc._id, function(err, data) {
        revs_info = cache.revs_info[doc._id] = data._revs_info;
        fetchDoc(doc._id, function(err, data) {
            if (err) return alert('Error fetching document.', err);
            if ($btn.hasClass('icon-arrow-right')) {
                updateRevNav(data);
            } else {
                renderPrevRevision(data);
            }
        });
    });

};

/*
 * TODO move all listeners into object so they are named and can be
 * removed/added with iterator.
 **/
var setupListeners = function() {
    $(window).off('scroll');
    $(window).on('scroll', function () {
        if ($(window).scrollTop() >= $(document).height() - $(window).height() - 10) {
            setupScroll();
        }
    });

    // update screen from new records in changes feed
    $(document).off('data-record-updated');
    $(document).on('data-record-updated', onDataRecordUpdated);

    // bind to: field error marks so they can be updated
    $(document).off('click', '.tasks-data_record .error-missing-phone');
    $(document).on('click', '.tasks-data_record .error-missing-phone',
        function(ev) {
            $(this).hide();
            var form = $(this).siblings('form');
            form.css({display: 'inline'});
            // configure bootstrap typeahead effect
            loadPhones(function(err, data) {
                if (err) return alert("Error loading phone data.");
                $('[name=phone]', form).typeahead({
                    source: data,
                    //items: 20,
                    highlighter: function (item) {
                        //override default highlighter to escape '+'s
                        var q = this.query.replace(/[\\+]+/, '\\\\+');
                        return item.replace(new RegExp('(' + q + ')', 'ig'),
                            function ($1, match) {
                                return '<strong>' + match + '</strong>';
                            }
                        );
                    }
                }).focus();
            });
    });

    // remove error highlighting on subsequent tries
    $(document).off( 'focus', '.tasks-data_record .control-group [type=text]');
    $(document).on( 'focus', '.tasks-data_record .control-group [type=text]', function(ev) {
            $(this).closest('.control-group').removeClass('error');
    });

    // handle updating of 'to' field in message task
    $(document).off('click', '.tasks-data_record [type=submit]');
    $(document).on('click', '.tasks-data_record [type=submit]', function(ev) {
        ev.stopPropagation();
        ev.preventDefault();
        var btn = $(this),
            form = btn.closest('form'),
            rev = btn.siblings('input[name=_rev]').val(),
            id = btn.siblings('input[name=_id]').val(),
            tasks_idx = parseInt(
                btn.closest('[data-tasks-idx]').attr('data-tasks-idx'), 10
            ),
            idx = parseInt(btn.siblings('input[name=idx]').val(), 10),
            input = btn.siblings('input[type=text]'),
            match = input.val().match(/.*(\+\d{11,15}).*/),
            phone = match ? match[1] : '';
        if(!phone) {
            btn.closest('.control-group').addClass('error');
            return;
        }
        db.getDoc(id, function(err, data) {
            if (err) { return alert(err); }
            data.tasks[tasks_idx].messages[idx].to = phone;
            data.tasks[tasks_idx].state = 'pending';
            data._rev = rev; // set the rev from the form

            for (var i in data.errors) {
                // remove related errors
                var e = data.errors[i];
                if (e.error === 'Could not find message recipient.') {
                    // legacy error messages
                    data.errors.splice(i, 1);
                } else if (e.code && e.code.match(/recipient_not_found/)) {
                    data.errors.splice(i, 1);
                }
            }

            db.saveDoc(data, function(err, data) {
                if (err) { return alert(err); }
                if(!data.ok) {
                    return alert('saveDoc failed.');
                }
                //once doc is saved changes listener will update the row
            });
        });
    });


    $(document).off('click', '#data-records [name=select-row-checkbox]');
    $(document).on('click', '#data-records [name=select-row-checkbox]', handleSelectRow);

    $(document).off('click', '#data-records [data-action=select-all]');
    $(document).on('click', '#data-records [data-action=select-all]', handleSelectAllRows);

    $(document).off('click', '#data-records [data-action=unselect-all]');
    $(document).on('click', '#data-records [data-action=unselect-all]', handleUnselectAllRows);

    $(document).off('click', '.controls .edit-mode li:not(.disabled) .edit-update');
    $(document).on('click', '.controls .edit-mode li:not(.disabled) .edit-update', handleUpdateFacility);

    $(document).off('click', '.controls .edit-mode li:not(.disabled) .edit-delete');
    $(document).on('click', '.controls .edit-mode li:not(.disabled) .edit-delete', handleEditDelete);

    $(document).off('click', '.controls .edit-mode li:not(.disabled) .mark-invalid');
    $(document).on('click', '.controls .edit-mode li:not(.disabled) .mark-invalid', handleMarkInvalid);

    $(document).off('click', '.controls .edit-mode li:not(.disabled) .clear-invalid');
    $(document).on('click', '.controls .edit-mode li:not(.disabled) .clear-invalid', handleClearInvalid);

    $(document).off('click', '#data-records .message');
    $(document).on('click', '#data-records .message', function(ev) {
        if ($(ev.target).closest('button').length === 0) {
            ev.preventDefault();
            $(this).parents('.data-record').toggleClass('expanded');
        }
    });

    $(document).off('click', '[data-toggle=extended]');
    $(document).on('click', '[data-toggle=extended]', function(ev) {
        $(this).siblings('.extended').toggle();
    });

    $(document).off('click', '[data-dismiss=extended]');
    $(document).on('click', '[data-dismiss=extended]', function(ev) {
        $(this).closest('.extended').addClass('hide');
    });

    $(document).off('click', '.tasks-data_record .group-header .update');
    $(document).on('click', '.tasks-data_record .group-header .update', handleScheduleGroupUpdate);

    $(document).off('click', '.tasks-data_record .group-header .edit');
    $(document).on('click', '.tasks-data_record .group-header .edit', function(ev) {
        ev.preventDefault();
        var el = $(ev.target),
            table = el.closest('tbody');
        toggleEditMode(table);
        table.find('.tasks-due .datepicker').datetimepicker().each(function(idx, el) {
            var $el = $(el),
                picker = $el.data('datetimepicker'),
                ts = parseInt(
                    $el.closest('.tasks-due').find('[data-orig-val]').attr('data-orig-val'),
                    10
                );
            if (!ts)
                return;
            picker.setLocalDate(new Date(ts));
        });
        setupPhoneTypeahead(table.find('.tasks-to input'));
    });

    $(document).off('click', '.tasks-data_record .group-header .cancel');
    $(document).on('click', '.tasks-data_record .group-header .cancel', function(ev) {
        // undo changes for group
        ev.preventDefault();
        var table = $(ev.target).closest('tbody');

        if (table.find('.new-task').length !== 0) {
            if (confirm('New rows were created, cancel anyway?'))
                table.find('.new-task').remove();
            else
                return;
        }

        // reset field values to original on cancel
        table.find('.tasks-state').each(function(idx, td) {
            var el = $(td).find('[data-orig-val]'),
                orig_val = el.attr('data-orig-val'),
                save_val = el.attr('data-save-val');

            if (!orig_val) return;
            el.attr('data-save-val', orig_val);
            el.attr('data-orig-val', '');
            el.removeClass('tasks-state-'+save_val);
            el.addClass('tasks-state-'+orig_val);
        });
        table.find('.tasks-to').each(function(idx, td) {
            td = $(td);
            td.find('input').val(td.find('.val').text());
        });
        table.find('.tasks-message').each(function(idx, td) {
            td = $(td);
            td.find('textarea').val(td.find('.val').text());
        });
        toggleEditMode(table);
    });

    $(document).off('click', '.tasks-data_record .remove');
    $(document).on('click', '.tasks-data_record .remove', function(ev) {
        ev.preventDefault();
        var el = $(ev.target),
            row = el.closest('tr');
        if (row.attr('data-tasks-idx')) {
            // setup task for removal or cancel
            row.attr('data-tasks-remove-idx', row.attr('data-tasks-idx'));
            row.addClass('tasks-removal-pending');
            row.after(
                '<tr class="tasks-removal">'
                + '<td colspan="5" class="tasks-removal">'
                + '<p>Save to complete removal.</p>'
                + '</td>'
                + '</tr>'
            );
        } else {
            // just update the DOM if task doesn't exist yet
            row.remove();
        }
    });

    $(document).off('click', '.tasks-data_record .add-new');
    $(document).on('click', '.tasks-data_record .add-new', function(ev) {
        ev.preventDefault();
        var el = $(ev.target),
            table = el.closest('table');
        // setup new row
        var new_task = table.find('#new-task-template').clone();
        new_task.removeAttr('id')
            .addClass('new-task')
            .find('.tasks-due .datepicker')
            .datetimepicker();
        el.closest('tr').after(new_task);
        setupPhoneTypeahead(new_task.find('.tasks-to input'));
    });

    $(document).off('click', '.tasks-data_record .group-header .save', handleScheduleGroupSave);
    $(document).on('click', '.tasks-data_record .group-header .save', handleScheduleGroupSave);

    $(document).off('click', '.tasks-data_record .tasks-state .dropdown-menu a');
    $(document).on('click', '.tasks-data_record .tasks-state .dropdown-menu a', function(ev) {
        // maintain data-orig-val and data-save-val on state element. used for
        // saving later on.
        ev.preventDefault();
        var el = $(ev.target),
            changeEl = el.closest('.tasks-state').find('[data-save-val]'),
            new_val = el.closest('a').attr('data-state'),
            orig_val = changeEl.attr('data-orig-val'),
            old_val = changeEl.attr('data-save-val');

        if (!new_val || (new_val === old_val))
            return;

        // on first change save original value for cancel
        if (!orig_val)
            changeEl.attr('data-orig-val', old_val);

        changeEl.attr('data-save-val', new_val);
        changeEl.removeClass('tasks-state-'+old_val);
        changeEl.addClass('tasks-state-'+new_val);
    });


    $(document).off('click', '.data-record-revisions a');
    $(document).on('click', '.data-record-revisions a', handleClickRevision);

    //$(document).off('update-facilities');
    //$(document).on('update-facilities', updateFacility);

};

// return boolean true if the record matches the logged in user
var isInDistrict = function(record) {
    if(isAdmin) { return true; }

    if (record.related_entities &&
        record.related_entities.clinic &&
        record.related_entities.clinic.parent &&
        record.related_entities.clinic.parent.parent &&
        record.related_entities.clinic.parent.parent._id) {

        return district === record.related_entities.clinic.parent.parent._id;
    } else {
        return false;
    }
};

//
// user must either be admin or have associated district to view records.
// show records by reported_date if no district filter is applied.
//
// returns options for renderRecords function
//
function getViewOptionsForFilter(req) {
    if (!req) {
        if (cache.viewOptions) {
            return cache.viewOptions;
        } else {
            return;
        }
    }

    // null form key is used to query for records without a matching form def
    var hasForm = req.query.form === "null" || req.query.form,
        form = req.query.form === "null" ? null : req.query.form,
        valid = req.query.valid,
        dh_id = district ? district : req.query.dh_id,
        patient_id = req.query.patient_id,
        cl_id = req.query.cl_id,
        startkey = [1e15],
        endkey = [0],
        view;

    // always check for admin or enforce district filtering.
    if (!isAdmin && !district) {
        return {};
    }

    var q = _.extend(req.query, {
        include_docs: true,
        limit: limit || 50,
        descending: true,
        startkey: startkey,
        endkey: endkey
    });

    if (hasForm) {
        if (form === null) {
            startkey.unshift('null_form');
            endkey.unshift('null_form');
        } else {
            startkey.unshift(form + '');
            endkey.unshift(form + '');
        }
    }
    if (cl_id && dh_id) {
        startkey.unshift(cl_id);
        startkey.unshift(dh_id);
        endkey.unshift(cl_id);
        endkey.unshift(dh_id);
    } else if (cl_id) {
        q.startkey.unshift(cl_id);
        q.endkey.unshift(cl_id);
    } else if (dh_id) {
        q.startkey.unshift(dh_id);
        q.endkey.unshift(dh_id);
    }
    if (valid) {
        startkey.unshift(valid === 'true');
        endkey.unshift(valid === 'true');
    }
    // patient id trumps the other filters
    if (patient_id) {
        q.startkey = [patient_id,{}];
        q.endkey = [patient_id];
    }

    if (patient_id) {
        if (dh_id) {
            view = 'data_records_by_district_patient_id_and_reported_date';
        } else {
            view = 'data_records_by_patient_id_and_reported_date';
        }
    } else {
        view = 'data_records';
    }

    cache.viewOptions = {
        query: q,
        view: view
    };
    return {
        query: q,
        view: view
    };
}

function li_template(query, title, baseURL) {
    baseURL = baseURL || require('duality/core').getBaseURL();

    return _.template('<li><a href="<%=baseURL%>/data_records?<%=query%>"><%-title%></a></li>', {
        baseURL: baseURL,
        query: querystring.stringify(query),
        title: title
    });
}

function configureControl(options) {
    var el = options.el;

    el.parent().show();
    if (options.display) {
        el.val(options.display);
    }

    el.select2({
        allowClear: true,
        data: options.data,
        placeholder: $.kansoconfig(options.placeholder)
    });
    el.on('change select2-removed', options.onSelectChange);
}

function sortSelect2Data(a, b) {
    if (a.text === b.text) {
        return 0;
    } else {
        return a.text < b.text ? -1 : 1;
    }
}

function handleSelectChange(q, e, options) {
    var val = e.val,
        baseURL = require('duality/core').getBaseURL();

    // fix for null & select2 for form filtering
    if (options.idKey === 'form' && val === '_messages') {
        val = 'null';
    }

    if (val && e.type !== 'select2-removed') {
        q[options.idKey] = val;
        if (options.textKey) {
            q[options.textKey] = options.text;
        }
    } else {
        delete q[options.idKey];
        if (options.textKey) {
            delete q[options.textKey];
        }
    }
    require('duality/core').handleUrl(e, baseURL + '/data_records?' + querystring.stringify(q));
}

function updateDistrictsControl(query) {
    var q,
        data = [],
        $select,
        view = 'data_records_by_district';

    // remove query params that can't be combined with dh
    q = _.omit(query, 'cl_id', 'cl_name', 'patient_id');

    $select = $('#district-filter [name=districts]');

    configureControl({
        el: $select,
        data: data,
        placeholder: 'District',
        value: q.dh_id,
        display: q.dh_name,
        onSelectChange: function(e) {
            handleSelectChange(q, e, {
                idKey: 'dh_id',
                textKey: 'dh_name',
                text: ($select.select2('data') || {}).text
            });
        }
    });

    getCachedView(view, {
        q: {
            group: true
        }
    }, function(err, rows) {
        if (err) {
            return alert(err);
        }
        data.splice(0, data.length);
        _.each(rows, function(row) {
            data.push({
                id: row.key[0],
                text: row.key[1] || 'Undefined'
            });
        });
        $select.select2('val', q.dh_id);
        data.sort(sortSelect2Data);
    });
}

//
// take query params and update clinics dropdown button on data records screen
//
function updateClinicsControl(query) {
    var q,
        data = [],
        $select,
        view_q,
        view = 'data_records_by_district_and_clinic';

    // remove query params that can't be combined with cl query
    q = _.omit(query, 'dh_id', 'dh_name', 'patient_id');

    // enforce district filter
    if (district) {
        view_q = {
            startkey: [district],
            endkey: [district, {}],
            group: true
        };
    } else {
        view_q = {
            group: true
        };
    }

    $select = $('#clinics-filter [name=clinics]');

    configureControl({
        el: $select,
        data: data,
        placeholder: 'Clinic Contact',
        display: q.cl_name,
        onSelectChange: function(e) {
            handleSelectChange(q, e, {
                idKey: 'cl_id',
                textKey: 'cl_name',
                text: ($select.select2('data') || {}).text
            });
        }
    })

    getCachedView(view, {
        q: view_q
    }, function(err, rows) {
        if (err) {
            return alert(err);
        }
        // clear old data
        data.splice(0, data.length);
        _.each(rows, function(row) {
            data.push({
                id: row.key[1],
                text: row.key[2] + ', ' + row.key[3]
            });
        });
        $select.select2('val', q.cl_id);
        data.sort(sortSelect2Data);
    });
}

function updateFormsControl(query) {
    var q = _.omit(query, 'patient_id'),
        data = [],
        view = 'data_records_by_district_and_form',
        baseURL = require('duality/core').getBaseURL(),
        form = q.form;

    $select = $('#form-filter [name=forms]');

    configureControl({
        el: $select,
        data: data,
        placeholder: 'Clinic Contact',
        onSelectChange: function(e) {
            handleSelectChange(q, e, {
                idKey: 'form'
            });
        }
    });

    // populate forms filter
    getCachedView(view, {
        q: {
            group: true
        },
        uniq: ['key',1]
    }, function(err, rows) {
        var val = q.form;

        if (err) {
            return alert(err);
        }

        if (q.form === null) {
            val = '_messages';
        }

        // clear old data
        data.splice(0, data.length);
        _.each(rows, function(row) {
            var key = row.key[1] + '';

            data.push({
                id: key,
                text: key
            });
        });
        data.sort(sortSelect2Data);
        data.unshift({
            id: '_messages',
            text: 'Messages'
        });
        data.unshift({
            id: '*',
            text: 'Forms'
        });

        $select.select2('val', val);
    });
}

var updatePatientIDControl = function(query) {

    var q = _.clone(query),
        baseURL = require('duality/core').getBaseURL();

    var view = dh_id ?
        'data_records_by_district_patient_id_and_reported_date' :
        'data_records_by_patient_id_and_reported_date';

    // only show patient id filter if we have some records with patient id field
    var update = function(err, rows) {
        if (err) return alert(err);
        if (rows.length > 0) {
            // show filter
            $('#patient-id-filter').show().find('form').attr(
                'action', baseURL + '/data_records'
            );
            $('#patient-id-filter .btn').off('click');
            $('#patient-id-filter .btn').on('click', function(ev) {
                ev.preventDefault();
                $(ev.target).closest('form').submit();
            });
        }
    }

    if (cache[view])
        return update(null, cache[view]);

    getCachedView(view, {q:{limit:1}}, update);
}

function getCachedView(view, options, callback) {

    if (!view || !callback) return;
    cache[view] = cache[view] ? cache[view] : [];
    options = options ? options : {q:{}};

    if (cache[view] && cache[view].length > 0) {
        return callback(null, cache[view]);
    }

    // populate cache
    db.getView(ddoc, view, options.q, function(err, data) {
        if (err) return callback(err);
        if (!options.uniq) {
            cache[view] = data.rows;
            return callback(null, cache[view]);
        }
        var uniq = {};
        _.each(data.rows, function(row) {
            if (options.uniq) {
                var val = row[options.uniq[0]][options.uniq[1]];
                if (uniq[val]) return;
                uniq[val] = 1; // hack to make unique list
            }
            cache[view].push(row);
        });
        callback(null, cache[view]);
    });

};

// update filters for records screen
function updateControls(req, callback) {
    var baseURL = require('duality/core').getBaseURL(req);

    // gather query params.
    var q = {
        dh_id: req.query.dh_id,
        dh_name: req.query.dh_name,
        cl_id: req.query.cl_id,
        cl_name: req.query.cl_name,
        form: req.query.form === "null" ? null : req.query.form,
        valid: req.query.valid,
        patient_id: req.query.patient_id
    };

    var noneLink = '<li><a href="' + baseURL + '/data_records">Show All</a></li>';

    if(!isAdmin && !district) return;

    $('.page-header .controls').first().html(
        templates.render('data_records_controls.html', req, {query:q})
    ).show();

    // add show all link
    $('.page-header .controls .records-filter')
        .find('.dropdown-menu').html(noneLink);

    $('#valid-filter').show().find('a.btn').html(
        'Valid' + (q.valid ? ': <b>' + q.valid + '</b>' : '') +
        ' <span class="caret"></span>'
    );

    //
    $('.dropdown-menu.valid a').attr(
        'href', baseURL + '/data_records?' + querystring.stringify(_.omit(q, 'valid'))
    );

    // append addl links for valid filter
    _.each(['true', 'false'], function(val) {
        var p = _.extend({}, q, { valid: val });
        $('.dropdown-menu.valid').append(li_template(p, val === 'true' ? 'Valid' : 'Invalid'));
    });

    // update controls that use caching
    updateFormsControl(q);
    if (isAdmin) {
        updateDistrictsControl(q);
    }
    updateClinicsControl(q);
    updatePatientIDControl(q);

    callback();
}

var onChangesFeedError = function() {

    var onSubmit = function(ev) {
        ev.preventDefault();
        window.location.reload();
    }

    var title = 'Lost data feed, please refresh.',
        note = '';

    $modal = $(templates.render('modal_alert.html', {}, {
        title: title,
        note: note
    }));
    $modal.modal('show');
    $modal.on('click','.cancel', onModalCancel);
    $modal.on('click','.submit', onSubmit);
}

var subDataRecordChanges = function() {
    var opts = {include_docs: true, filter:'kujua-lite/data_records'};
    db.changes(opts, function(err, data) {
        if (err) return setTimeout(onChangesFeedError, 3000);
        if (!data || !data.results) return;
        $(document).trigger('data-record-updated', data);
    });
};

exports.onDualityInit = function() {
    if (!db) db = require('db').current();
    subDataRecordChanges();
};

exports.init = function(req, options) {
    if (!options) return;
    district = options.district;
    isAdmin = options.isAdmin;
    locale = utils.getUserLocale(req);
    db = require('db').current(req);

    // we need these reset for the initial show
    nextStartKey = null;
    lastRecord = null;
    firstRender = true;

    var options = getViewOptionsForFilter(req);

    updateControls(req, function() {
        renderRecords(options);
    });
    setupListeners();
}<|MERGE_RESOLUTION|>--- conflicted
+++ resolved
@@ -70,18 +70,7 @@
             $('#loader').html(
                 templates.render(
                     'data_records_table.html', {}, {
-<<<<<<< HEAD
                       data_records: rows
-=======
-                      'Clinic': $.kansoconfig('Clinic'),
-                      'Clinic_Contact': $.kansoconfig('Clinic Contact'),
-                      'Health_Center': $.kansoconfig('Health Center'),
-                      'RC_Code': $.kansoconfig('RC Code'),
-                      'Facility': $.kansoconfig('Facility'),
-                      'District': $.kansoconfig('District'),
-                      data_records: rows,
-                      isAdmin: isAdmin
->>>>>>> 1f2d7177
                     }
                 )
             );
@@ -92,8 +81,7 @@
             $('#data-records .wrap-rows').append(
                 templates.render(
                     'data_records_rows.html', {}, {
-                      data_records: rows,
-                      isAdmin: isAdmin
+                      data_records: rows
                     }
                 )
             );
@@ -190,8 +178,7 @@
     var html = templates.render( 'data_records_rows.html', {}, {
         data_records: [
             sms_utils.makeDataRecordReadable(doc)
-        ],
-        isAdmin: isAdmin
+        ]
     });
 
     newDiv = $(html.trim()); // jQuery gets confused at leading line return
