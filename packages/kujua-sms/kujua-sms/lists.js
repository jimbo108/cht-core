/**
 * List functions to be exported from the design doc.
 */

var _ = require('underscore')._,
    utils = require('./utils'),
    strings = utils.strings,
    moment = require('moment'),
    logger = require('kujua-utils').logger,
    jsonforms  = require('views/lib/jsonforms');


exports.data_records_csv = function (head, req) {
    var form  = req.query.form,
        dh_name = req.query.dh_name,
        filename = dh_name.replace(' ','') + '_' + form + '_data_records.csv',
        locale = req.query.locale || 'en', //TODO get from session
        delimiter = locale === 'fr' ? '";"' : null,
        keys = [
            'reported_date',
            'daysoverdue',
            'from',
            ['related_entities', ['health_center', ['contact', ['name']]]],
            ['related_entities', ['health_center', ['name']]],
            ['related_entities', ['health_center', ['parent', ['name']]]]
        ];

    start({code: 200, headers: {
        'Content-Type': 'text/csv; charset=utf-8',
        'Content-Disposition': 'attachment; filename=' + filename
    }});

    // add form keys from form def
    keys.push.apply(keys, utils.getFormKeys(form));

    // fetch labels for all keys
    var labels = utils.getLabels(keys, form, locale);

    var row = [],
        values;

    send('\uFEFF');
    send(utils.arrayToCSV([labels], delimiter) + '\n');

    while (row = getRow()) {
        if(row.doc) {
            // add values for each data record to the rows
            values = utils.getValues(row.doc, keys);
            var m = moment(values[0]);
            values[0] = m.format('DD, MMM YYYY, HH:mm:ss');
            send(utils.arrayToCSV([values], delimiter) + '\n');
        }
    }

    return '';
};

exports.data_records_xml = function (head, req) {
    var form  = req.query.form,
        dh_name = req.query.dh_name,
        filename = dh_name.replace(' ','') + '_' + form + '_data_records.xml',
        locale = req.query.locale || 'en', //TODO get from session
        // extra doc fields we want to export not in form
        keys = [
            'reported_date',
<<<<<<< HEAD
            'from',
            ['related_entities', ['clinic', ['contact', ['name']]]],
            ['related_entities', ['clinic', ['name']]],
            ['related_entities', ['clinic', ['parent', ['name']]]]
=======
            'daysoverdue',
            'from',
            ['related_entities', ['health_center', ['contact', ['name']]]],
            ['related_entities', ['health_center', ['name']]],
            ['related_entities', ['health_center', ['parent', ['name']]]]
>>>>>>> 7f55fbaf
        ];

    start({code: 200, headers: {
        'Content-Type': 'application/vnd.ms-excel; charset=utf-8',
        'Content-Disposition': 'attachment; filename=' + filename
    }});

    // add form keys from form def
    keys.push.apply(keys, utils.getFormKeys(form));

    // fetch labels for all keys
    var labels = utils.getLabels(keys, form, locale);

    var row = [],
        values;

    send('<?xml version="1.0" encoding="UTF-8"?>\n' +
         '<?mso-application progid="Excel.Sheet"?>\n' +
         '<Workbook xmlns="urn:schemas-microsoft-com:office:spreadsheet"\n' +
         ' xmlns:o="urn:schemas-microsoft-com:office:office"\n' +
         ' xmlns:x="urn:schemas-microsoft-com:office:excel"\n' +
         ' xmlns:ss="urn:schemas-microsoft-com:office:spreadsheet"\n' +
         ' xmlns:html="http://www.w3.org/TR/REC-html40">\n' +
         '<Worksheet ss:Name="'+form+'"><Table>');

    send(utils.arrayToXML([labels]));

    while (row = getRow()) {
        values = utils.getValues(row.doc, keys);
        var m = moment(values[0]);
        values[0] = m.format('DD, MMM YYYY, HH:mm:ss');
        send(utils.arrayToXML([values]));
    }

    send('</Table></Worksheet></Workbook>');

    return '';
};


/**
 * @param {String} phone - phone number of the phone sending the referral (from)
 * @param {Object} clinic - facility object of type 'clinic'
 * @returns {Boolean} - Return true if the phone number is the health center.
 * @api private
 */
var isFromHealthCenter = function(phone, clinic) {
    if (!clinic.parent || !clinic.parent.contact) { return false; }
    if (phone === clinic.parent.contact.phone) {
        return true;
    }
    return false;
};



/**
 * @param {String} form - form key
 * @param {String} phone - phone number of the sending phone (from)
 * @param {Object} clinic - facility object of type 'clinic'
 * @returns {String} - Return phone number of where the referral should go to
 *                     or empty string.
 *
 * @api private
 */
exports.getRecipientPhone = function(form, phone, clinic) {
    if (!clinic.parent || !clinic.parent.contact) { return ''; }
    switch (form) {
        case 'MSBR':
            // Clinic -> Health Center
            return clinic.parent.contact.phone;
        case 'MSBC':
            // Health Center -> Clinic (or) Hospital -> Health Center
            if (isFromHealthCenter(phone, clinic)) {
                return clinic.contact.phone;
            } else {
                // default to health center TODO check with abbyad
                return clinic.parent.contact.phone;
            }
            break;
        case 'MSBB':
            // Health Center -> Hospital
            return clinic.parent.parent.contact.phone;
        default:
            // No recipient could be resolved for form
            return '';
    }
};
var getRecipientPhone = exports.getRecipientPhone;

/**
 * @param {String} form
 * @param {String} phone
 * @param {Object} clinic
 * @param {Object} record
 *
 * @returns {String} Return referral message formated as string.
 *
 * @api private
 */
var getReferralMessage = function(form, phone, clinic, record) {
    var ignore = [],
        message = [];

    if(form === "MSBC") {
        if (isFromHealthCenter(phone, clinic)) {
            ignore.push('cref_treated');
        }
    }

    var keys = utils.getFormKeys(form);
    var labels = utils.getLabels(keys, form);
    var values = utils.getValues(record, keys);

    _.each(keys, function(key) {
        if (ignore.indexOf(key) === -1) {
            message.push(labels.shift() + ': ' + values.shift());
        } else {
            labels.shift();
            values.shift();
        }
    });

    return message.join(', ');
};

/**
 * @param {String} form - jsonforms form key
 * @param {String} phone - Phone number of where the message is *from*.
 * @param {Object} form_data - parsed form data that includes labels (format:1)
 * @param {Object} clinic - the clinic from the tasks_referral doc
 *
 * @returns {Object} Return referral task object
 *
 * @api private
 */
var getReferralTask = function(form, record) {
    var phone = record.from,
        form_data = record.form_data,
        clinic = record.related_entities.clinic,
        to = getRecipientPhone(form, phone, clinic),
        task = {
            type: 'referral',
            state: 'pending',
            messages: [{
                to: to,
                message: getReferralMessage(form, phone, clinic, record)
            }]
        };

    return task;
};

/**
 * @param {Object} req - kanso request object
 * @param {String} form - jsonforms key string
 * @param {Object} record - record
 * @param {Object} facility - facility object
 *
 * @returns {String} - path for callback
 *
 * @api private
 */
var getCallbackPath = function(req, form, record, facility) {
    var appdb = require('duality/core').getDBURL(req),
        baseURL = require('duality/core').getBaseURL(),
        path = appdb;

    if(!facility || !form || !record || !jsonforms[form]) {
        return path;
    }

    if (utils.isReferralForm(form) || !jsonforms[form].data_record_merge) {
        return path;
    }

    // parse data_record_merge attribute for field names and replace
    var matches = jsonforms[form].data_record_merge.match(/(:\w*)/g),
        updateURL = jsonforms[form].data_record_merge;

    for (var i in matches) {
        var key = matches[i].replace(':','');
        if (record[key]) {
            updateURL = updateURL.replace(
                            matches[i], encodeURIComponent(record[key]));
        }
    }

    return baseURL + updateURL
        .replace(':clinic_id', facility._id)
        .replace(':facility_id', facility._id)
        .replace(':form', encodeURIComponent(form));

};


var addError = function(obj, error) {
    obj.errors.push(error);
    logger.error(error);
};

var json_headers = {
    'Content-Type': 'application/json; charset=utf-8'
};


/*
 * Second step of adding a data record for an incoming SMS.  This adds the
 * related data to the record and returns the necessary callback information
 * for creating the data record.
 *
 * @param {Object} head
 * @param {Object} req
 *
 * @returns {String} response body
 *
 * @api public
 */
exports.data_record = function (head, req) {
    start({code: 200, headers: json_headers});

    var record = JSON.parse(req.body),
        form = req.query.form,
        headers = req.headers.Host.split(":"),
        host = headers[0],
        port = headers[1] || "",
        appdb = require('duality/core').getDBURL(req),
        def = jsonforms[form],
        facility  = null;

    if (!def) {
        var err = {code: 'form_not_found', form: form};
        err.message = utils.getMessage(err);
        addError(record, err);
    }

    /* Add facility to task */
    var row = {};
    while (row = getRow()) {
        if (row.value.type) {
            facility = record.related_entities[row.value.type] = row.value;
        }
        break;
    }

    /* Can't do much without a facility */
    if (!facility) {
        var err = {code: 'facility_not_found'};
        err.message = utils.getMessage(err);
        addError(record, err);
    } else if (utils.isReferralForm(form)) {
        var task = getReferralTask(form, record);
        record.tasks.push(task);
        for (var i in task.messages) {
            var msg = task.messages[i];
            if(!msg.to) {
                var err = {code: 'recipient_not_found'};
                err.message = utils.getMessage(err);
                addError(record, err);
                // we don't need redundant error messages
                break;
            }
        }
    }

    /* Send callback to gateway to check for already existing doc. */
    var respBody = {
        callback: {
            options: {
                host: host,
                port: port,
                path: getCallbackPath(req, form, record, facility),
                method: "POST",
                headers: _.clone(json_headers)},
            data: record}};

    // pass through Authorization header
    if(req.headers.Authorization) {
        respBody.callback.options.headers.Authorization = req.headers.Authorization;
    }

    return JSON.stringify(respBody);
};


/*
 * Third step of adding a data record for an incoming SMS.
 * If a data record for the year/month/clinic already exists
 * this merges the data and sends a callback to update it,
 * if no data record exists, it sends a callback to create
 * a new data record.
 *
 * @param {Object} head
 * @param {Object} req
 *
 * @returns {String} response body
 *
 * @api public
  */
exports.data_record_merge = function (head, req) {
    start({code: 200, headers: json_headers});

    var new_data_record = JSON.parse(req.body),
        form = req.query.form,
        headers = req.headers.Host.split(":"),
        host = headers[0],
        port = headers[1] || "",
        def = jsonforms[form],
        appdb = require('duality/core').getDBURL(req),
        old_data_record = null,
        path = appdb,
        row = {};

    if (!def) {
        var err = {code: 'form_not_found', form: form};
        err.message = utils.getMessage(err);
        addError(new_data_record, err);
    }

    while (row = getRow()) {
        old_data_record = row.value;
        break;
    }

    if(old_data_record) {
        path += '/' + old_data_record._id;
        new_data_record._id = old_data_record._id;
        new_data_record._rev = old_data_record._rev;
    }

    /* Send callback to gateway to save the doc. */
    var respBody = {
        callback: {
            options: {
                host: host,
                port: port,
                path: path,
                method: old_data_record ? "PUT" : "POST",
                headers: _.clone(json_headers)},
            data: new_data_record}};

    // pass through Authorization header
    if(req.headers.Authorization) {
        respBody.callback.options.headers.Authorization = req.headers.Authorization;
    }

    return JSON.stringify(respBody);
};



/*
 * Respond to smssync task polling, callback does a bulk update to update the
 * state field of tasks.
 */
exports.tasks_pending = function (head, req) {
    start({code: 200, headers: json_headers});

    var newDocs = [],
        appdb = require('duality/core').getDBURL(req),
        headers = req.headers.Host.split(":"),
        host = headers[0],
        port = headers[1] || "",
        respBody = {
            payload: {
                success: true,
                task: "send",
                secret: "",
                messages: []}};

    var row = [];
    while (row = getRow()) {
        var doc = row.doc;

        // update state attribute for the bulk update callback
        // don't process tasks that have no to field since we can't send a
        // message and we don't want to mark the task as sent.  TODO have
        // better support in the gateway for tasks so the gateway can verify
        // that it processed the task successfully.
        for (var i in doc.tasks) {
            var task = doc.tasks[i];
            if (task.state === 'pending') {
                for (var j in task.messages) {
                    var msg = task.messages[j];
                    // if to: field is defined then append messages
                    if (msg.to) {
                        task.state = 'sent';
                        // append outgoing message data payload for smsssync
                        respBody.payload.messages.push(msg);
                    }
                }
            }
        }

        newDocs.push(doc);
    }

    if (newDocs.length) {
        respBody.callback = {
            options: {
                host: host,
                port: port,
                path: appdb + '/_bulk_docs',
                method: "POST",
                headers: json_headers},
            // bulk update
            data: {docs: newDocs}
        };
    }

    // pass through Authorization header
    if(req.headers.Authorization) {
        respBody.callback.options.headers.Authorization = req.headers.Authorization;
    }

    return JSON.stringify(respBody);
};<|MERGE_RESOLUTION|>--- conflicted
+++ resolved
@@ -18,11 +18,10 @@
         delimiter = locale === 'fr' ? '";"' : null,
         keys = [
             'reported_date',
-            'daysoverdue',
             'from',
-            ['related_entities', ['health_center', ['contact', ['name']]]],
-            ['related_entities', ['health_center', ['name']]],
-            ['related_entities', ['health_center', ['parent', ['name']]]]
+            ['related_entities', ['clinic', ['contact', ['name']]]],
+            ['related_entities', ['clinic', ['name']]],
+            ['related_entities', ['clinic', ['parent', ['name']]]]
         ];
 
     start({code: 200, headers: {
@@ -63,18 +62,10 @@
         // extra doc fields we want to export not in form
         keys = [
             'reported_date',
-<<<<<<< HEAD
             'from',
             ['related_entities', ['clinic', ['contact', ['name']]]],
             ['related_entities', ['clinic', ['name']]],
             ['related_entities', ['clinic', ['parent', ['name']]]]
-=======
-            'daysoverdue',
-            'from',
-            ['related_entities', ['health_center', ['contact', ['name']]]],
-            ['related_entities', ['health_center', ['name']]],
-            ['related_entities', ['health_center', ['parent', ['name']]]]
->>>>>>> 7f55fbaf
         ];
 
     start({code: 200, headers: {
