--- conflicted
+++ resolved
@@ -7,15 +7,11 @@
 
 if (UNIT_TEST_ENV) {
   const stubMe = functionName => () => {
-<<<<<<< HEAD
-    logger.error(new Error(`db.${functionName}() not stubbed!  UNIT_TEST_ENV=${UNIT_TEST_ENV}.  Please stub PouchDB functions that will be interacted with in unit tests.`));
-=======
-    console.error(
+    logger.error(
       new Error(
         `db.${functionName}() not stubbed!  UNIT_TEST_ENV=${UNIT_TEST_ENV}.  Please stub PouchDB functions that will be interacted with in unit tests.`
       )
     );
->>>>>>> 4cfdf54d
     process.exit(1);
   };
 
