--- conflicted
+++ resolved
@@ -1,17 +1,9 @@
 const async = require('async'),
-<<<<<<< HEAD
-      moment = require('moment'),
-      date = require('../date'),
-      config = require('../config'),
-      { logger } = require('../lib/logger'),
-      db = require('../db-nano');
-=======
   moment = require('moment'),
   date = require('../date'),
   config = require('../config'),
-  logger = require('../lib/logger'),
+  { logger } = require('../lib/logger'),
   db = require('../db-nano');
->>>>>>> 4cfdf54d
 
 const tasks = {
   dueTasks: require('./due_tasks'),
