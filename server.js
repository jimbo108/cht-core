var _ = require('underscore'),
    bodyParser = require('body-parser'),
    express = require('express'),
    morgan = require('morgan'),
    http = require('http'),
    moment = require('moment'),
    app = express(),
    db = require('./db'),
    config = require('./config'),
    auth = require('./auth'),
    scheduler = require('./scheduler'),
    AuditProxy = require('./audit-proxy'),
    migrations = require('./migrations'),
    translations = require('./translations'),
    target = 'http://' + db.settings.host + ':' + db.settings.port,
    proxy = require('http-proxy').createProxyServer({ target: target }),
    proxyForAuditing = require('http-proxy').createProxyServer({ target: target }),
    activePregnancies = require('./controllers/active-pregnancies'),
    upcomingAppointments = require('./controllers/upcoming-appointments'),
    missedAppointments = require('./controllers/missed-appointments'),
    upcomingDueDates = require('./controllers/upcoming-due-dates'),
    highRisk = require('./controllers/high-risk'),
    totalBirths = require('./controllers/total-births'),
    missingDeliveryReports = require('./controllers/missing-delivery-reports'),
    deliveryLocation = require('./controllers/delivery-location'),
    visitsCompleted = require('./controllers/visits-completed'),
    visitsDuring = require('./controllers/visits-during'),
    monthlyRegistrations = require('./controllers/monthly-registrations'),
    monthlyDeliveries = require('./controllers/monthly-deliveries'),
<<<<<<< HEAD
    exportData = require('./controllers/export-data'),
    messages = require('./controllers/messages'),
    records = require('./controllers/records'),
    fti = require('./controllers/fti'),
    createDomain = require('domain').create,
    staticResources = /\/(templates|static)\//,
    appcacheManifest = /manifest\.appcache/;
=======
    messages = require('./controllers/messages'),
    records = require('./controllers/records'),
    forms = require('./controllers/forms'),
    createDomain = require('domain').create;
>>>>>>> 73d244f0

http.globalAgent.maxSockets = 100;

// requires content-type application/json header
var jsonParser = bodyParser.json({limit: '32mb'});

// requires content-type application/x-www-form-urlencoded header
var formParser = bodyParser.urlencoded({limit: '32mb', extended: false});

app.use(morgan('combined', {
  immediate: true
}));

app.use(function(req, res, next) {
  var domain = createDomain();
  domain.on('error', function(err) {
    console.error('UNCAUGHT EXCEPTION!');
    console.error(err);
    serverError(err, res);
    domain.dispose();
    process.exit(1);
  });
  domain.enter();
  next();
});

<<<<<<< HEAD
// requires content-type header application/json
var jsonParser = bodyParser.json({limit: '32mb'});

// requires content-type header application/x-www-form-urlencoded
var formParser = bodyParser.urlencoded({limit: '32mb', extended: false});

app.all('*/update_settings/*', function(req, res) {
  // don't audit the app settings
  proxy.web(req, res);
});

=======
>>>>>>> 73d244f0
var audit = function(req, res) {
  var ap = new AuditProxy();
  ap.on('error', function(e) {
    serverError(e, res);
  });
  ap.on('not-authorized', function() {
    notLoggedIn(res);
  });
  ap.audit(proxyForAuditing, req, res);
};

var auditPath = db.settings.db + '*';
app.put(auditPath, audit);
app.post(auditPath, audit);
app.delete(auditPath, audit);

app.get('/setup/poll', function(req, res) {
  var p = require('./package.json');
  res.json({
    ready: true,
    handler: 'medic-api', version: p.version,
    detail: 'All required services are running normally'
  });
});

app.all('/setup', function(req, res) {
  res.status(503).send('Setup services are not currently available');
});

app.all('/setup/password', function(req, res) {
  res.status(503).send('Setup services are not currently available');
});

app.all('/setup/finish', function(req, res) {
  res.status(200).send('Setup services are not currently available');
});

app.get('/api/info', function(req, res) {
  var p = require('./package.json');
  res.json({ version: p.version });
});

app.get('/api/auth/:path', function(req, res) {
  auth.checkUrl(req, function(err, output) {
    if (err) {
      return serverError(err, res);
    }
    if (output.status >= 400 && output.status < 500) {
      res.status(403).send('Forbidden');
    } else {
      res.json(output);
    }
  });
});

var handleAnalyticsCall = function(req, res, controller) {
  auth.check(req, 'can_view_analytics', req.query.district, function(err, ctx) {
    if (err) {
      return error(err, res);
    }
    controller.get({ district: ctx.district }, function(err, obj) {
      if (err) {
        return serverError(err, res);
      }
      res.json(obj);
    });
  });
};

app.get('/api/active-pregnancies', function(req, res) {
  handleAnalyticsCall(req, res, activePregnancies);
});

app.get('/api/upcoming-appointments', function(req, res) {
  handleAnalyticsCall(req, res, upcomingAppointments);
});

app.get('/api/missed-appointments', function(req, res) {
  handleAnalyticsCall(req, res, missedAppointments);
});

app.get('/api/upcoming-due-dates', function(req, res) {
  handleAnalyticsCall(req, res, upcomingDueDates);
});

app.get('/api/high-risk', function(req, res) {
  handleAnalyticsCall(req, res, highRisk);
});

app.get('/api/total-births', function(req, res) {
  handleAnalyticsCall(req, res, totalBirths);
});

app.get('/api/missing-delivery-reports', function(req, res) {
  handleAnalyticsCall(req, res, missingDeliveryReports);
});

app.get('/api/delivery-location', function(req, res) {
  handleAnalyticsCall(req, res, deliveryLocation);
});

app.get('/api/visits-completed', function(req, res) {
  handleAnalyticsCall(req, res, visitsCompleted);
});

app.get('/api/visits-during', function(req, res) {
  handleAnalyticsCall(req, res, visitsDuring);
});

app.get('/api/monthly-registrations', function(req, res) {
  handleAnalyticsCall(req, res, monthlyRegistrations);
});

app.get('/api/monthly-deliveries', function(req, res) {
  handleAnalyticsCall(req, res, monthlyDeliveries);
});

var formats = {
  xml: {
    extension: 'xml',
    contentType: 'application/vnd.ms-excel'
  },
  csv: {
    extension: 'csv',
    contentType: 'text/csv'
  },
  json: {
    extension: 'json',
    contentType: 'application/json'
  }
};

var getExportPermission = function(type) {
  if (type === 'audit') {
    return 'can_export_audit';
  }
  if (type === 'feedback') {
    return 'can_export_feedback';
  }
  if (type === 'contacts') {
    return 'can_export_contacts';
  }
  return 'can_export_messages';
};

app.get(db.getPath() + '/export/:type/:form?', function(req, res) {
  var url = '/api/v1/export/' + req.params.type;
  if (req.params.form) {
    url += '/' + req.params.form;
  }
  res.redirect(301, url);
});

app.get('/api/v1/export/:type/:form?', function(req, res) {
  auth.check(req, getExportPermission(req.params.type), req.query.district, function(err, ctx) {
    if (err) {
      return error(err, res);
    }
    req.query.type = req.params.type;
    req.query.form = req.params.form || req.query.form;
    req.query.district = ctx.district;
    exportData.get(req.query, function(err, obj) {
      if (err) {
        return serverError(err, res);
      }
      var format = formats[req.query.format] || formats.csv;
      var filename = req.params.type + '-' +
                     moment().format('YYYYMMDDHHmm') +
                     '.' + format.extension;
      res
        .set('Content-Type', format.contentType)
        .set('Content-Disposition', 'attachment; filename=' + filename)
        .send(obj);
    });
  });
});

app.get('/api/v1/fti/:view', function(req, res) {
  auth.check(req, 'can_view_data_records', null, function(err, ctx) {
    if (err) {
      return error(err, res);
    }
    auth.check(req, 'can_view_unallocated_data_records', null, function(err, ctx) {
      var queryOptions = _.pick(req.query, 'q', 'schema', 'sort', 'skip', 'limit', 'include_docs');
      queryOptions.allocatedOnly = !!err;
      fti.get(req.params.view, queryOptions, ctx && ctx.district, function(err, result) {
        if (err) {
          return serverError(err.message, res);
        }
        res.json(result);
      });
    });
  });
});

app.get('/api/v1/messages', function(req, res) {
  auth.check(req, 'can_view_data_records', null, function(err, ctx) {
    if (err) {
      return error(err, res);
    }
    auth.check(req, 'can_view_unallocated_data_records', null, function(err, ctx) {
      if (err) {
        return error(err, res);
      }
      var opts = _.pick(req.query, 'limit', 'start', 'descending', 'state');
      messages.getMessages(opts, ctx && ctx.district, function(err, result) {
        if (err) {
          console.error(err);
          return error(err, res);
        }
        res.json(result);
      });
    });
  });
});

app.get('/api/v1/messages/:id', function(req, res) {
  auth.check(req, 'can_view_data_records', null, function(err, ctx) {
    if (err) {
      return error(err, res);
    }
    auth.check(req, 'can_view_unallocated_data_records', null, function(err, ctx) {
      if (err) {
        return error(err, res);
      }
      messages.getMessage(req.params.id, ctx && ctx.district, function(err, result) {
        if (err) {
          return error(err, res);
        }
        res.json(result);
      });
    });
  });
});

app.put('/api/v1/messages/state/:id', jsonParser, function(req, res) {
  auth.check(req, 'can_update_messages', null, function(err, ctx) {
    if (err) {
      return error(err, res);
    }
    messages.updateMessage(req.params.id, req.body, ctx && ctx.district, function(err, result) {
      if (err) {
        return error(err, res);
      }
      res.json(result);
    });
  });
});

app.post('/api/v1/records', [jsonParser, formParser], function(req, res) {
  auth.check(req, 'can_create_records', null, function(err, ctx) {
    var create;
    if (err) {
      return error(err, res);
    }
    if (req.headers['content-type'].toLowerCase() === 'application/x-www-form-urlencoded') {
      create = records.createRecord;
    } else if (req.headers['content-type'].toLowerCase() === 'application/json') {
      create = records.createRecordJSON;
    } else {
      return error('Content type not supported.', res);
    }
    create(req.body, ctx && ctx.district, function(err, result) {
      if (err) {
        return error(err, res);
      }
      res.json(result);
    });
  });
});

/**
 * Set cache control on static resources. Must be hacked in to
 * ensure we set the value first.
 */
proxy.on('proxyReq', function(proxyReq, req, res) {
  if (appcacheManifest.test(req.url)) {
    res.oldWriteHead = res.writeHead;
    res.writeHead = function(statusCode, headers) {
      res.setHeader('Cache-Control', 'must-revalidate');
      res.setHeader('Content-Type', 'text/cache-manifest; charset=utf-8');
      res.setHeader('Last-Modified', 'Tue, 28 Apr 2015 02:23:40 GMT');
      res.setHeader('Expires', 'Tue, 28 Apr 2015 02:21:40 GMT');
      res.oldWriteHead(statusCode, headers);
    };
  } else if (staticResources.test(req.url)) {
    res.oldWriteHead = res.writeHead;
    res.writeHead = function(statusCode, headers) {
      res.setHeader('Cache-Control', 'no-cache, must-revalidate');
      res.oldWriteHead(statusCode, headers);
    };
  }
});

app.get('/api/v1/messages', function(req, res) {
  auth.check(req, 'can_view_data_records', null, function(err, ctx) {
    if (err) {
      return serverError(err, res);
    }
    var opts = _.pick(req.query, 'limit', 'start', 'descending', 'state');
    messages.getMessages(opts, ctx && ctx.district, function(err, result) {
      if (err) {
        return serverError(err, res);
      }
      res.json(result);
    });
  });
});

app.get('/api/v1/messages/:id', function(req, res) {
  auth.check(req, 'can_view_data_records', null, function(err, ctx) {
    if (err) {
      return serverError(err, res);
    }
    messages.getMessage(req.params.id, ctx && ctx.district, function(err, result) {
      if (err) {
        return serverError(err, res);
      }
      res.json(result);
    });
  });
});

app.put('/api/v1/messages/state/:id', jsonParser, function(req, res) {
  auth.check(req, 'can_update_messages', null, function(err, ctx) {
    if (err) {
      return serverError(err, res);
    }
    messages.updateMessage(req.params.id, req.body, ctx && ctx.district, function(err, result) {
      if (err) {
        return serverError(err, res);
      }
      res.json(result);
    });
  });
});

app.post('/api/v1/records', [jsonParser, formParser], function(req, res) {
  auth.check(req, 'can_create_records', null, function(err, ctx) {
    var create;
    if (err) {
      console.log('checkURL err', err);
      return serverError(err, res);
    }
    if (req.headers['content-type'].toLowerCase() === 'application/x-www-form-urlencoded') {
      create = records.createRecord;
    } else if (req.headers['content-type'].toLowerCase() === 'application/json') {
      create = records.createRecordJSON;
    } else {
      return serverError('Content type not supported.', res);
    }
    create(req.body, ctx && ctx.district, function(err, result) {
      if (err) {
        return serverError(err, res);
      }
      res.json(result);
    });
  });
});

app.get('/api/v1/forms', function(req, res) {
  forms.listForms(req.headers, function(err, body, headers) {
      if (err) {
        return serverError(err, res);
      }
      if (headers) {
        res.writeHead(headers.statusCode || 200, headers);
      }
      res.end(body);
  });
});

app.get('/api/v1/forms/:form', function(req, res) {
  var parts = req.params.form.split('.'),
      form = parts.slice(0, -1).join('.'),
      format = parts.slice(-1)[0];
  if (!form || !format) {
    return serverError(new Error('Invalid form parameter.'));
  }
  forms.getForm(form, format, function(err, body, headers) {
    if (err) {
      return serverError(err, res);
    }
    if (headers) {
      res.writeHead(headers.statusCode || 200, headers);
    }
    res.end(body);
  });
});

app.all('*', function(req, res) {
  proxy.web(req, res);
});

proxy.on('error', function(err, req, res) {
  serverError(JSON.stringify(err), res);
});

proxyForAuditing.on('error', function(err, req, res) {
  serverError(JSON.stringify(err), res);
});

var error = function(err, res) {
  if (typeof err === 'string') {
    return serverError(err, res);
  } else if (err.code === 500) {
    return serverError(err.message, res);
  } else if (err.code === 401) {
    return notLoggedIn(res);
  }
  res.writeHead(err.code || 500, {
    'Content-Type': 'text/plain'
  });
  res.end(err.message);
};

var serverError = function(err, res) {
  console.error('Server error: ' + (err.stack || JSON.stringify(err)));
  res.writeHead(500, {
    'Content-Type': 'text/plain'
  });
  if (err.message) {
    res.end('Server error: ' + err.message);
  } else if (typeof err === 'string') {
    res.end('Server error: ' + err);
  } else {
    res.end('Server error');
  }
};

var notLoggedIn = function(res) {
  res.writeHead(401, {
    'Content-Type': 'text/plain',
    'WWW-Authenticate': 'Basic realm="Medic Mobile Web Services"'
  });
  res.end('Not logged in');
};

<<<<<<< HEAD
migrations.run(function(err) {
  if (err) {
    console.error(err);
  } else {
    console.log('Database migrations completed successfully');
  }
=======
// Define error-handling middleware last.
// http://expressjs.com/guide/error-handling.html
app.use(function(err, req, res, next) {
  serverError(err.stack, res);
>>>>>>> 73d244f0
});

config.load(function(err) {
  if (err) {
    console.error('Error loading config', err);
    process.exit(1);
  }
  translations.run(function(err) {
    if (err) {
      return console.error('Error merging translations', err);
    }
    console.log('Translations merged successfully');
  });
  config.listen();
  scheduler.init();
  app.listen(5988, function() {
    console.log('Medic API listening on port 5988');
  });
});

// Define error-handling middleware last.
// http://expressjs.com/guide/error-handling.html
app.use(function(err, req, res, next) {
  serverError(err, res);
});<|MERGE_RESOLUTION|>--- conflicted
+++ resolved
@@ -27,7 +27,6 @@
     visitsDuring = require('./controllers/visits-during'),
     monthlyRegistrations = require('./controllers/monthly-registrations'),
     monthlyDeliveries = require('./controllers/monthly-deliveries'),
-<<<<<<< HEAD
     exportData = require('./controllers/export-data'),
     messages = require('./controllers/messages'),
     records = require('./controllers/records'),
@@ -35,12 +34,6 @@
     createDomain = require('domain').create,
     staticResources = /\/(templates|static)\//,
     appcacheManifest = /manifest\.appcache/;
-=======
-    messages = require('./controllers/messages'),
-    records = require('./controllers/records'),
-    forms = require('./controllers/forms'),
-    createDomain = require('domain').create;
->>>>>>> 73d244f0
 
 http.globalAgent.maxSockets = 100;
 
@@ -67,7 +60,6 @@
   next();
 });
 
-<<<<<<< HEAD
 // requires content-type header application/json
 var jsonParser = bodyParser.json({limit: '32mb'});
 
@@ -79,8 +71,6 @@
   proxy.web(req, res);
 });
 
-=======
->>>>>>> 73d244f0
 var audit = function(req, res) {
   var ap = new AuditProxy();
   ap.on('error', function(e) {
@@ -519,19 +509,12 @@
   res.end('Not logged in');
 };
 
-<<<<<<< HEAD
 migrations.run(function(err) {
   if (err) {
     console.error(err);
   } else {
     console.log('Database migrations completed successfully');
   }
-=======
-// Define error-handling middleware last.
-// http://expressjs.com/guide/error-handling.html
-app.use(function(err, req, res, next) {
-  serverError(err.stack, res);
->>>>>>> 73d244f0
 });
 
 config.load(function(err) {
