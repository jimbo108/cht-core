--- conflicted
+++ resolved
@@ -155,11 +155,6 @@
         id: 'target',
       }],
     };
-<<<<<<< HEAD
-
-=======
-    
->>>>>>> 461f16d6
     const onStateChange = sinon.stub().resolves();
     await rulesStateStore.build(mockSettings, {}, onStateChange);
     rulesStateStore.storeTargetEmissions([], [{ id: 'abc', type: 'target', pass: true, contact: { _id: 'a', reported_date: 1000 } }]);
