--- conflicted
+++ resolved
@@ -108,7 +108,6 @@
         places.sort(genericSort);
       };
 
-<<<<<<< HEAD
       var getChildren = function(contactDoc) {
         if (contactDoc.type === 'person') {
           return $q.resolve();
@@ -116,12 +115,6 @@
         var options = {
           startkey: [ contactDoc._id ],
           endkey: [ contactDoc._id, {} ],
-=======
-      var getChildren = function(parentId) {
-        var options = {
-          startkey: [ parentId ],
-          endkey: [ parentId, {} ],
->>>>>>> 18467442
           include_docs: true
         };
         return DB()
@@ -179,7 +172,6 @@
           });
       };
 
-<<<<<<< HEAD
       var getReports = function(contactDoc) {
         var subjectIds = [ contactDoc._id ];
         if (contactDoc.patient_id) {
@@ -208,9 +200,13 @@
                   reports: reports
                 };
                 selected.doc.icon = ContactSchema.get(contactDoc.type).icon;
+                selected.doc.label = ContactSchema.get(contactDoc.type).label;
                 selected.doc.isPrimaryContact = isPrimaryContact;
                 selected.fields = selectedSchemaVisibleFields(selected);
                 if (children) {
+                  if (selected.doc.type === 'clinic') {
+                    sortFamilyMembers(children.persons);
+                  }
                   children.persons = childrenWithContactPersonOnTop(children.persons, contactDoc);
                   selected.children = children;
                   if (selected.children.places && selected.children.places.length) {
@@ -218,42 +214,6 @@
                     selected.children.childPlacesLabel = childPlacesSchema.pluralLabel;
                     selected.children.childPlacesIcon = childPlacesSchema.icon;
                   }
-=======
-      var getInitialData = function(contactId) {
-        return $q.all([
-            DB().get(contactId),
-            Search('reports', { subjectIds: [ contactId ] })
-          ])
-          .then(function(results) {
-            var contactDoc = results[0];
-            var selected = {
-              doc: contactDoc,
-              reports: results[1]
-            };
-            selected.doc.icon = ContactSchema.get(contactDoc.type).icon;
-            selected.doc.label = ContactSchema.get(contactDoc.type).label;
-            selected.fields = selectedSchemaVisibleFields(selected);
-
-            if (contactDoc.type === 'person') {
-              return isContactPrimaryContact(contactDoc)
-                .then(function(isPrimaryContact) {
-                  selected.doc.isPrimaryContact = isPrimaryContact;
-                  return selected;
-                });
-            }
-
-            return getChildren(contactId)
-              .then(function(children) {
-                if (selected.doc.type === 'clinic') {
-                  sortFamilyMembers(children.persons);
-                }
-                children.persons = childrenWithContactPersonOnTop(children.persons, contactDoc);
-                selected.children = children;
-                if (selected.children.places && selected.children.places.length) {
-                  var childPlacesSchema = ContactSchema.get(selected.children.places[0].doc.type);
-                  selected.children.childPlacesLabel = childPlacesSchema.pluralLabel;
-                  selected.children.childPlacesIcon = childPlacesSchema.icon;
->>>>>>> 18467442
                 }
                 return selected;
               });
