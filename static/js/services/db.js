--- conflicted
+++ resolved
@@ -20,13 +20,8 @@
 
       return {
         get: function(name) {
-<<<<<<< HEAD
-          if (utils.isUserAdmin(UserCtxService())) {
+          if (utils.isUserAdmin(Session.userCtx())) {
             name = getRemoteUrl(name);
-=======
-          if (utils.isUserAdmin(Session.userCtx())) {
-            name = getRemoteUrl();
->>>>>>> 0eb381c0
           }
           name = name || DbNameService();
           if (!cache[name]) {
