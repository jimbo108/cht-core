<<<<<<< HEAD
var _ = require('underscore'),
    etagRegex = /['"]/g;
=======
var async = require('async'),
    etagRegex = /(?:^W\/)|['"]/g;
>>>>>>> fcb1b4ca

(function () {

  'use strict';

  var inboxServices = angular.module('inboxServices');

  inboxServices.factory('ImportContacts',
    ['$http', '$q', 'DB', 'BaseUrlService',
    function($http, $q, DB, BaseUrlService) {

      var savePerson = function(doc) {
        var person = {
          type: 'person',
          name: doc.contact.name,
          phone: doc.contact.phone,
          parent: doc
        };
        return DB.get()
          .put(person)
          .then(function(response) {
            doc.contact.type = 'person';
            doc.contact._id = response._id;
            doc.contact._rev = response._rev;
          });
      };

      var saveRecord = function(contact, create) {
        if (create && contact._rev) {
          // delete _rev since this is a new doc in this database
          delete contact._rev;
        }
        return DB.get()
          .put(contact)
          .then(function(response) {
            contact._id = response._id;
            contact._rev = response._rev;
            if (!contact.contact || contact.contact._id) {
              return $q.resolve();
            }
            return savePerson(contact)
              .then(function() {
                return DB.get().put(contact);
              })
              .then(function(response) {
                contact._rev = response._rev;
                return $q.resolve();
              });
          });
      };

      var importContact = function(baseUrl, overwrite, contact) {
        return $http.head(baseUrl + contact._id)
          .then(function(response) {
            var rev = response.headers('ETag').replace(etagRegex, '');
            if (!rev || !overwrite) {
              // do nothing
              return $q.resolve();
            }
            contact._rev = rev;
            return saveRecord(contact, false);
          })
          .catch(function(response) {
            if (response.status === 404) {
              // for some reason, angular thinks 404 is an error...
              return saveRecord(contact, true);
            }
            return $q.reject(response);
          });
      };

      return function(contacts, overwrite) {
        var baseUrl = BaseUrlService() + '/_db/';
        return $q.all(_.map(contacts, function(contact) {
          return importContact(baseUrl, overwrite, contact);
        }));
      };
    }
  ]);

}());<|MERGE_RESOLUTION|>--- conflicted
+++ resolved
@@ -1,10 +1,5 @@
-<<<<<<< HEAD
 var _ = require('underscore'),
-    etagRegex = /['"]/g;
-=======
-var async = require('async'),
     etagRegex = /(?:^W\/)|['"]/g;
->>>>>>> fcb1b4ca
 
 (function () {
 
