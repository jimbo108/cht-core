--- conflicted
+++ resolved
@@ -31,8 +31,6 @@
           var scope = $rootScope.$new();
           scope.contact = contact;
           return contactHtml.replace(/\{\{[^}]+}}/g, PARSER($parse, scope));
-<<<<<<< HEAD
-=======
         },
       });
 
@@ -52,7 +50,6 @@
                 LiveList.contacts.update(doc);
               }
             });
->>>>>>> 742d4318
         },
         filter: function(change) {
           if (change.newDoc) {
@@ -76,8 +73,6 @@
           var scope = $rootScope.$new();
           scope.report = report;
           return reportHtml.replace(/\{\{[^}]+}}/g, PARSER($parse, scope));
-<<<<<<< HEAD
-=======
         },
       });
 
@@ -97,7 +92,6 @@
                 LiveList.reports.update(doc);
               }
             });
->>>>>>> 742d4318
         },
         filter: function(change) {
           if (change.newDoc) {
