--- conflicted
+++ resolved
@@ -44,12 +44,8 @@
         <p>&copy; <span id="year"></span> Medic Mobile</p>
       </div>
     </div>
-<<<<<<< HEAD
-    <script src="{baseURL}/static/js/jquery-1.7.min.js" type="text/javascript"></script>
     <script src="/dashboard/_design/dashboard/_rewrite/static/js/topbar.js?position=fixed" type="text/javascript"></script>
-=======
     <script src="{baseURL}/static/js/jquery-1.7.2.min.js" type="text/javascript"></script>
->>>>>>> 216b3839
     <script src="{baseURL}/static/js/json2.js" type="text/javascript"></script>
     <script src="{baseURL}/bootstrap/js/bootstrap-modal.js" type="text/javascript"></script>
     <script src="{baseURL}/bootstrap/js/bootstrap-typeahead.js" type="text/javascript"></script>
