--- conflicted
+++ resolved
@@ -18,13 +18,10 @@
               <a href="{baseURL}/data_records">
                 <i class="icon-list"></i> Records</a>
             </li>
-<<<<<<< HEAD
             <li class="facilities">
               <a href="{baseURL}/facilities">
                 <i class="icon-home"></i> Facilities</a>
             </li>
-=======
->>>>>>> 42fc254a
             <li class="docs"><a href="{baseURL}/docs/"><i class="icon-book"></i> Docs</a></li>
           </ul>
         </div>
