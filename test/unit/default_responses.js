--- conflicted
+++ resolved
@@ -1,6 +1,7 @@
 var _ = require('underscore'),
     sinon = require('sinon'),
     config = require('../../config'),
+    utils = require('../../lib/utils'),
     messages = require('../../lib/messages'),
     transition = require('../../transitions/default_responses');
 
@@ -29,14 +30,10 @@
         transition._translate,
         transition._addMessage,
         config.get,
-<<<<<<< HEAD
         config.getTranslations,
-        messages.addMessage
-=======
         messages.addMessage,
         utils.isOutgoingAllowed,
         utils._isMessageFromGateway
->>>>>>> 16c8af10
     ]);
     callback();
 };
@@ -111,14 +108,8 @@
     test.done();
 };
 
-<<<<<<< HEAD
 exports['pass filter when message is not from gateway'] = function(test) {
     sinon.stub(transition, '_getConfig').returns('+774455558889');
-=======
-exports['filter passes when response is not allowed'] = function(test) {
-    // Filter passes because message is added with a 'denied' state.
-    sinon.stub(utils, 'isOutgoingAllowed').returns(false);
->>>>>>> 16c8af10
     test.equals(transition.filter({
         from: 'x',
         type: 'data_record'
@@ -191,18 +182,9 @@
 exports['add response if unstructured message and setting enabled'] = function(test) {
 
     sinon.stub(transition, '_isConfigFormsOnlyMode').returns(false);
-<<<<<<< HEAD
     sinon.stub(config, 'getTranslations').returns({
         en: { sms_received: 'SMS rcvd, thx!' }
     });
-=======
-    sinon.stub(config, 'get').withArgs('translations').returns([
-        {
-            'key': 'sms_received',
-            'default': 'SMS rcvd, thx!'
-        }
-    ]);
->>>>>>> 16c8af10
 
     var messageFn = sinon.spy(messages, 'addMessage');
 
@@ -227,19 +209,9 @@
 };
 
 exports['add response if unstructured message (form prop is undefined)'] = function(test) {
-<<<<<<< HEAD
-    // stub the translations config
     sinon.stub(config, 'getTranslations').returns({
         en: { sms_received: 'SMS rcvd, thx!' }
     });
-=======
-    sinon.stub(config, 'get').withArgs('translations').returns([
-        {
-            'key': 'sms_received',
-            'default': 'SMS rcvd, thx!'
-        }
-    ]);
->>>>>>> 16c8af10
     var messageFn = sinon.spy(messages, 'addMessage');
     test.expect(4);
     var doc = {
@@ -267,19 +239,9 @@
      * skip response handling here because validation and responses are handled
      * on different transition.
      */
-
-<<<<<<< HEAD
     sinon.stub(config, 'getTranslations').returns({
         en: { sms_received: 'SMS rcvd, thx!' }
     });
-=======
-    sinon.stub(config, 'get').withArgs('translations').returns([
-        {
-            'key': 'sms_received',
-            'default': 'SMS rcvd, thx!'
-        }
-    ]);
->>>>>>> 16c8af10
     var messageFn = sinon.spy(messages, 'addMessage');
     test.expect(3);
     var doc = {
@@ -299,18 +261,9 @@
 exports['add response if form not found'] = function(test) {
     sinon.stub(transition, '_isConfigFormsOnlyMode').returns(false);
     // stub the translations config
-<<<<<<< HEAD
     sinon.stub(config, 'getTranslations').returns({
         en: { sms_received: 'SMS rcvd, thx!' }
     });
-=======
-    sinon.stub(config, 'get').withArgs('translations').returns([
-        {
-            'key': 'sms_received',
-            'default': 'SMS rcvd, thx!'
-        }
-    ]);
->>>>>>> 16c8af10
     var messageFn = sinon.spy(messages, 'addMessage');
     test.expect(4);
     var doc = {
@@ -336,21 +289,10 @@
 };
 
 exports['add response if form not found and forms_only_mode'] = function(test) {
-<<<<<<< HEAD
     sinon.stub(config, 'get').withArgs('forms_only_mode').returns(true);
     sinon.stub(transition, '_translate').withArgs('form_not_found').returns(
         'Form was not recognized.'
     );
-=======
-    sinon.stub(transition, '_isConfigFormsOnlyMode').returns(true);
-    // stub the translations config
-    sinon.stub(config, 'get').withArgs('translations').returns([
-        {
-            'key': 'form_not_found',
-            'default': 'Form was not recognized.'
-        }
-    ]);
->>>>>>> 16c8af10
     var messageFn = sinon.spy(messages, 'addMessage');
     test.expect(4);
     var doc = {
@@ -379,31 +321,11 @@
     sinon.stub(transition, '_isConfigFormsOnlyMode').returns(false);
     sinon.stub(transition, '_getLocale').returns('fr');
     // stub the translations config
-<<<<<<< HEAD
     sinon.stub(config, 'getTranslations').returns({
         en: { sms_received: 'SMS message rcvd' },
         fr: { sms_received: 'Merci, votre message a été bien reçu.' },
         es: { sms_received: 'Recibimos tu mensaje.' }
     });
-=======
-    sinon.stub(config, 'get').withArgs('translations').returns([
-        {
-            key: 'sms_received',
-            default: 'SMS message rcvd',
-            translations: [
-                {
-                    locale: 'fr',
-                    content: 'Merci, votre message a été bien reçu.'
-                },
-                {
-                    locale: 'es',
-                    content: 'Recibimos tu mensaje.'
-
-                }
-            ]
-        }
-    ]);
->>>>>>> 16c8af10
     var messageFn = sinon.spy(messages, 'addMessage');
     test.expect(4);
 
@@ -433,20 +355,10 @@
 };
 
 exports['add response to empty message'] = function (test) {
-    sinon.stub(transition, '_isConfigFormsOnlyMode').returns(false);
-    // stub the translations config
-<<<<<<< HEAD
+    sinon.stub(config, 'get').withArgs('forms_only_mode').returns(true);
     sinon.stub(config, 'getTranslations').returns({
         en: { empty: 'SMS appears empty.' }
     });
-=======
-    sinon.stub(config, 'get').withArgs('translations').returns([
-        {
-            'key': 'empty',
-            'default': 'SMS appears empty.'
-        }
-    ]);
->>>>>>> 16c8af10
     var messageFn = sinon.spy(messages, 'addMessage');
     test.expect(4);
     var doc = {
@@ -473,12 +385,9 @@
 
 exports['add response when recipient is allowed'] = function (test) {
     sinon.stub(utils, 'isOutgoingAllowed').returns(true);
-    sinon.stub(config, 'get').withArgs('translations').returns([
-        {
-            'key': 'sms_received',
-            'default': 'ahoy mate'
-        }
-    ]);
+    sinon.stub(config, 'getTranslations').returns({
+        en: { sms_received: 'ahoy mate' }
+    });
     var messageFn = sinon.spy(messages, 'addMessage');
     test.expect(4);
     var doc = {
@@ -500,12 +409,9 @@
 
 exports['add response with denied state when recipient is denied'] = function (test) {
     sinon.stub(utils, 'isOutgoingAllowed').returns(false);
-    sinon.stub(config, 'get').withArgs('translations').returns([
-        {
-            'key': 'sms_received',
-            'default': 'ahoy mate'
-        }
-    ]);
+    sinon.stub(config, 'getTranslations').returns({
+        en: { sms_received: 'ahoy mate' }
+    });
     var messageFn = sinon.spy(messages, 'addMessage');
     test.expect(4);
     var doc = {
