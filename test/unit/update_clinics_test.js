var sinon = require('sinon'),
    fakedb = require('../fake-db'),
    fakeaudit = require('../fake-audit'),
    transition = require('../../transitions/update_clinics'),
    phone = '+34567890123';

exports.setUp = function(callback) {
    process.env.TEST_ENV = true;
    callback();
};

exports.tearDown = function(callback) {
    if (fakedb.medic.view.restore) {
        fakedb.medic.view.restore();
    }
    if (fakedb.medic.get.restore) {
        fakedb.medic.get.restore();
    }
    callback();
};

exports['filter includes docs with no clinic'] = function(test) {
    var doc = {
        from: phone
    };
    test.ok(transition.filter(doc));
    test.done();
};

exports['filter out docs which already have a clinic'] = function(test) {
    var doc = {
        from: phone,
        contact: {
            parent: { name: 'some clinic' }
        }
    };
    test.ok(!transition.filter(doc));
    test.done();
};

exports['should update clinic by phone'] = function(test) {
    var doc = {
        from: phone,
        contact: {
            parent: null
        }
    };
    sinon.stub(fakedb.medic, 'view').callsArgWith(3, null, {rows: [{ doc: {
       _id: '9ed7d9c6095cc0e37e4d3e94d3387ed9',
       _rev: '6-e447d8801d7bed36614af92449586851',
       type: 'clinic',
       name: 'Clinic',
       contact: {
           name: 'CCN',
           phone: '+34567890123',
           rc_code: '1000'
       },
       parent: {
           _id: '9ed7d9c6095cc0e37e4d3e94d33866f1',
           _rev: '6-723dad2083c951501a1851fb88b6e3b5',
           type: 'health_center',
           name: 'Health Center',
           contact: {
               name: 'HCCN',
               phone: '+23456789012'
           },
           parent: {
               _id: '9ed7d9c6095cc0e37e4d3e94d3384c8f',
               _rev: '4-6e5f394413e840c1f41bf9f471a91e04',
               type: 'district_hospital',
               name: 'District',
               parent: {
               },
               contact: {
                   name: 'DCN',
                   phone: '+12345678901'
               }
           }
       }
    }}]});
    transition.onMatch({
        doc: doc
    }, fakedb, fakeaudit, function(err, complete) {
        test.ok(complete);
        test.ok(doc.contact);
        test.equal(doc.contact.phone, phone);
        test.done();
    });
};

exports['should not update clinic with wrong phone'] = function(test) {
    var doc = {
        from: 'WRONG'
    };
    sinon.stub(fakedb.medic, 'view').callsArgWith(3, null, {});
    transition.onMatch({
        doc: doc
    }, fakedb, fakeaudit, function(err, complete) {
        test.ok(!complete);
        test.ok(!doc.contact);
        test.done();
    });
};

exports['should update clinic by refid and fix number'] = function(test) {
    var doc = {
        from: '+12345',
        refid: '1000'
    };
    sinon.stub(fakedb.medic, 'view').callsArgWith(3, null, {rows: [{ doc: {
       _id: '9ed7d9c6095cc0e37e4d3e94d3387ed9',
       _rev: '6-e447d8801d7bed36614af92449586851',
       type: 'clinic',
       name: 'Clinic',
       contact: {
           name: 'CCN',
           phone: '+34567890123',
           rc_code: '1000'
       },
       parent: {
           _id: '9ed7d9c6095cc0e37e4d3e94d33866f1',
           _rev: '6-723dad2083c951501a1851fb88b6e3b5',
           type: 'health_center',
           name: 'Health Center',
           contact: {
               name: 'HCCN',
               phone: '+23456789012'
           },
           parent: {
               _id: '9ed7d9c6095cc0e37e4d3e94d3384c8f',
               _rev: '4-6e5f394413e840c1f41bf9f471a91e04',
               type: 'district_hospital',
               name: 'District',
               parent: {
               },
               contact: {
                   name: 'DCN',
                   phone: '+12345678901'
               }
           }
       }
    }}]});
    transition.onMatch({
        doc: doc
    }, fakedb, fakeaudit, function(err, complete) {
        test.ok(complete);
        test.ok(doc.contact);
        test.equal(doc.contact.phone, '+12345');
        test.done();
    });
};

<<<<<<< HEAD
exports['should update clinic by refid and get latest contact'] = function(test) {
    var doc = {
        from: '+12345',
        refid: '1000'
    };
    var clinic = {
        _id: '9ed7d9c6095cc0e37e4d3e94d3387ed9',
        _rev: '6-e447d8801d7bed36614af92449586851',
        type: 'clinic',
        name: 'Clinic',
        contact: {
            _id: 'z'
        },
        parent: {
            _id: '9ed7d9c6095cc0e37e4d3e94d33866f1',
            _rev: '6-723dad2083c951501a1851fb88b6e3b5',
            type: 'health_center',
            name: 'Health Center',
            contact: {
                name: 'HCCN',
                phone: '+23456789012'
            },
            parent: {
                _id: '9ed7d9c6095cc0e37e4d3e94d3384c8f',
                _rev: '4-6e5f394413e840c1f41bf9f471a91e04',
                type: 'district_hospital',
                name: 'District',
                parent: {
                },
                contact: {
                    name: 'DCN',
                    phone: '+12345678901'
                }
            }
        }
    };
    var contact = {
        _id: 'z',
        _rev: '2',
        name: 'zenith',
        phone: '+12345'
    };
    sinon.stub(fakedb.medic, 'view').callsArgWith(3, null, { rows: [{ doc: clinic }] });
    sinon.stub(fakedb.medic, 'get').callsArgWith(1, null, contact);
    transition.onMatch({
        doc: doc
    }, fakedb, fakeaudit, function(err, complete) {
        test.equal(err, null);
        test.ok(complete);
        test.ok(doc.contact);
        test.equal(doc.contact._rev, '2');
        test.equal(doc.contact.name, 'zenith');
        test.done();
    });
=======

/*
 * Since the facilities index uses strings for the reference value we need to
 * always query with strings too.
 */
exports['refid field is cast to a string in view query'] = function(test) {
  test.expect(1);
  var change = {
    doc: {
      refid: 123
    }
  };
  var db = {
    view: function(ddoc, view, q , callback) {
      test.ok(q.key[0] === '123');
      test.done();
    }
  };
  transition.onMatch(change, db, {}, function(){});
};

exports['from field is cast to string in view query'] = function(test) {
  test.expect(1);
  var change = {
    doc: {
      from: 123
    }
  };
  var db = {
    view: function(ddoc, view, q , callback) {
      test.ok(q.key[0] === '123');
      test.done();
    }
  };
  transition.onMatch(change, db, {}, function(){});
>>>>>>> 035e7efa
};<|MERGE_RESOLUTION|>--- conflicted
+++ resolved
@@ -150,7 +150,6 @@
     });
 };
 
-<<<<<<< HEAD
 exports['should update clinic by refid and get latest contact'] = function(test) {
     var doc = {
         from: '+12345',
@@ -205,7 +204,7 @@
         test.equal(doc.contact.name, 'zenith');
         test.done();
     });
-=======
+}
 
 /*
  * Since the facilities index uses strings for the reference value we need to
@@ -219,9 +218,11 @@
     }
   };
   var db = {
-    view: function(ddoc, view, q , callback) {
-      test.ok(q.key[0] === '123');
-      test.done();
+    medic: {
+      view: function(ddoc, view, q , callback) {
+        test.ok(q.key[0] === '123');
+        test.done();
+      }
     }
   };
   transition.onMatch(change, db, {}, function(){});
@@ -235,11 +236,12 @@
     }
   };
   var db = {
-    view: function(ddoc, view, q , callback) {
-      test.ok(q.key[0] === '123');
-      test.done();
+    medic: {
+      view: function(ddoc, view, q , callback) {
+        test.ok(q.key[0] === '123');
+        test.done();
+      }
     }
   };
   transition.onMatch(change, db, {}, function(){});
->>>>>>> 035e7efa
 };