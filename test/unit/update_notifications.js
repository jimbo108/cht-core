var _ = require('underscore'),
    sinon = require('sinon'),
    transition = require('../../transitions/update_notifications'),
    utils = require('../../lib/utils');

var restore = function(objs) {
    _.each(objs, function(obj) {
        if (obj.restore) {
            obj.restore();
        }
    });
};

exports.tearDown = function(callback) {
    restore([
        transition.getConfig,
        utils.getRegistrations,
        utils.getClinicPhone
    ]);
    callback();
};

exports['onMatch signature'] = function(test) {
    test.ok(_.isFunction(transition.onMatch));
    test.equals(transition.onMatch.length, 4);
    test.done();
};

exports['filter signature'] = function(test) {
    test.ok(_.isFunction(transition.filter));
    test.equals(transition.filter.length, 1);
    test.done();
};

exports['filter empty doc does not match'] = function(test) {
    test.ok(!transition.filter({}));
    test.done();
};

exports['filter missing form does not match'] = function(test) {
    test.ok(!transition.filter({
        patient_id: 'x',
    }));
    test.done();
};

exports['filter missing clinic phone does not match'] = function(test) {
    sinon.stub(utils, 'getClinicPhone').returns(null);
    test.ok(!transition.filter({
        form: 'x',
        patient_id: 'x'
    }));
    test.done();
};

exports['filter already run does not match'] = function(test) {
    sinon.stub(utils, 'getClinicPhone').returns('+555');
    test.ok(!transition.filter({
        form: 'x',
        patient_id: 'x',
        transitions: {
            update_notifications: { last_rev: 9, seq: 1854, ok: true }
        }
    }));
    test.done();
};

exports['filter match'] = function(test) {
    sinon.stub(utils, 'getClinicPhone').returns('+555');
    test.ok(transition.filter({
        form: 'x',
        patient_id: 'x'
    }));
    test.done();
};

exports['returns false if not on or off form'] = function(test) {
    sinon.stub(transition, 'getConfig').returns({
        on_form: 'x',
        off_form: 'y'
    });

    transition.onMatch({
        doc: {
            form: 'z'
        }
    }, {}, {}, function(err, complete) {
        test.equals(complete, false);
        test.done();
    });
};

exports['no configured on or off form returns false'] = function(test) {
    sinon.stub(transition, 'getConfig').returns({});
    transition.onMatch({
        doc: {
            form: 'on',
            patient_id: 'x'
        }
    }, {}, {}, function(err, complete) {
        test.equals(err, null);
        test.equals(complete, false);
        test.done();
    });
};

<<<<<<< HEAD
exports['no configured on or off message returns false'] = function(test) {
    sinon.stub(transition, 'getConfig').returns({ off_form: 'off' });
    transition.onMatch({
        doc: {
            form: 'off',
            patient_id: 'x'
        }
    }, {}, {}, function(err, complete) {
        test.equals(err, null);
        test.equals(complete, false);
        test.done();
    });
=======
exports['add error when event type not found'] = function(test) {
    var doc = {};
    var config = {
        messages: [{
            event_type: 'biz',
            message: [{
                content: 'baz',
                locale: 'en'
            }]
        }]
    };
    transition._addErr('foo', config, doc);
    test.same(doc.errors[0], {
        code:'invalid_report',
        message: 'Failed to complete notification request, event type "foo" misconfigured.'
    });
    test.done();
};

exports['add error when event type message not found'] = function(test) {
    var doc = {};
    var config = {
        messages: [{
            event_type: 'foo',
            message: []
        }]
    };
    transition._addErr('foo', config, doc);
    test.same(doc.errors[0], {
        code:'invalid_report',
        message: 'Failed to complete notification, event type "foo" misconfigured.'
    });
    test.done();
};

exports['add message creates error when event type not found'] = function(test) {
    var doc = {};
    var config = {
        messages: [{
            event_type: 'biz',
            message: [{
                content: 'baz',
                locale: 'en'
            }]
        }]
    };
    transition._addMsg('foo', config, doc);
    test.same(doc.errors[0], {
        code:'invalid_report',
        message: 'Failed to complete notification request, event type "foo" misconfigured.'
    });
    test.done();
};

exports['add message creates error when event type message not found'] = function(test) {
    var doc = {};
    var config = {
        messages: [{
            event_type: 'foo',
            message: []
        }]
    };
    transition._addMsg('foo', config, doc);
    test.same(doc.errors[0], {
        code:'invalid_report',
        message: 'Failed to complete notification request, event type "foo" misconfigured.'
    });
    test.done();
};

exports['add error when event type message not found'] = function(test) {
    var doc = {};
    var config = {
        messages: [{
            event_type: 'foo',
            message: []
        }]
    };
    transition._addErr('foo', config, doc);
    test.same(doc.errors[0], {
        code:'invalid_report',
        message: 'Failed to complete notification request, event type "foo" misconfigured.'
    });
    test.done();
>>>>>>> 16c8af10
};

exports['registration not found adds error and response'] = function(test) {
    var doc = {
        form: 'on',
        patient_id: 'x',
        contact: { phone: 'x' }
    };

    sinon.stub(transition, 'getConfig').returns({
        messages: [{
            event_type: 'on_unmute',
            message: [{
                content: 'Thank you {{contact.name}}',
                locale: 'en'
            }]
        }, {
            event_type: 'patient_not_found',
            message: [{
                content: 'not found {{patient_id}}',
                locale: 'en'
            }]
        }],
        on_form: 'on'
    });
    sinon.stub(utils, 'getRegistrations').callsArgWithAsync(1, null, []);

    transition.onMatch({
        doc: doc,
        form: 'on'
    }, {}, {}, function(err, complete) {
        test.equals(err, null);
        test.equals(complete, true);
        test.equals(doc.errors.length, 1);
        test.equals(doc.errors[0].message, 'not found x');
        test.equals(doc.tasks.length, 1);
        test.equals(doc.tasks[0].messages[0].message, 'not found x');
        test.equals(doc.tasks[0].messages[0].to, 'x');
        test.done();
    });
};

exports['validation failure adds error and response'] = function(test) {

    var doc = {
        form: 'on',
        patient_id: 'x',
        contact: { phone: 'x' }
    };

    sinon.stub(transition, 'getConfig').returns({
        validations: {
            join_responses: false,
            list: [
                {
                    property: 'patient_id',
                    rule: 'regex("^[0-9]{5}$")',
                    message: [{
                        content: 'patient id needs 5 numbers.',
                        locale: 'en'
                    }]
                }
            ]
        },
        messages: [{
            event_type: 'on_unmute',
            message: [{
                content: 'Thank you {{contact.name}}',
                locale: 'en'
            }]
        }],
        on_form: 'on'
    });

    sinon.stub(utils, 'getRegistrations').callsArgWithAsync(1, null, [{
        _id: 'x'
    }]);

    transition.onMatch({
        doc: doc,
        form: 'on'
    }, {}, {}, function(err, complete) {
        test.equals(err, null);
        test.equals(complete, true);
        test.equals(doc.errors.length, 1);
        test.equals(doc.errors[0].message, 'patient id needs 5 numbers.');
        test.equals(doc.tasks.length, 1);
        test.equals(doc.tasks[0].messages[0].message, 'patient id needs 5 numbers.');
        test.equals(doc.tasks[0].messages[0].to, 'x');
        test.done();
    });
};

exports['mute responds correctly'] = function(test) {

    var doc = {
        form: 'off',
        patient_id: '123',
        contact: {
            phone: '+1234',
            name: 'woot'
        }
    };

    var regDoc = {
        fields: {
            patient_name: 'Agatha'
        },
        scheduled_tasks: [{
            state: 'scheduled'
        }]
    };

    sinon.stub(transition, 'getConfig').returns({
        messages: [{
            event_type: 'on_mute',
            message: [{
                content: 'Thank you {{contact.name}}, no further notifications regarding {{fields.patient_name}} will be sent until you submit START {{patient_id}}.',
                locale: 'en'
            }]
        }],
        off_form: 'off'
    });

    sinon.stub(utils, 'getRegistrations').callsArgWithAsync(1, null, [{
        _id: 'x',
        doc: regDoc
    }]);

    var audit = {
        saveDoc: function(doc, callback) {
            callback();
        }
    };

    transition.onMatch({
        doc: doc,
        form: 'off'
    }, {}, audit, function(err, complete) {
        test.equals(err, null);
        test.equals(complete, true);
        test.equals(doc.errors, undefined);
        test.equals(doc.tasks.length, 1);
        test.equals(
            doc.tasks[0].messages[0].message,
            'Thank you woot, no further notifications regarding Agatha will be sent until you submit START 123.'
        );
        test.equals(regDoc.scheduled_tasks[0].state, 'muted');
        test.done();
    });
};<|MERGE_RESOLUTION|>--- conflicted
+++ resolved
@@ -104,7 +104,92 @@
     });
 };
 
-<<<<<<< HEAD
+exports['add error when event type not found'] = function(test) {
+    var doc = {};
+    var config = {
+        messages: [{
+            event_type: 'biz',
+            message: [{
+                content: 'baz',
+                locale: 'en'
+            }]
+        }]
+    };
+    transition._addErr('foo', config, doc);
+    test.same(doc.errors[0], {
+        code:'invalid_report',
+        message: 'Failed to complete notification request, event type "foo" misconfigured.'
+    });
+    test.done();
+};
+
+exports['add error when event type message not found'] = function(test) {
+    var doc = {};
+    var config = {
+        messages: [{
+            event_type: 'foo',
+            message: []
+        }]
+    };
+    transition._addErr('foo', config, doc);
+    test.same(doc.errors[0], {
+        code:'invalid_report',
+        message: 'Failed to complete notification, event type "foo" misconfigured.'
+    });
+    test.done();
+};
+
+exports['add message creates error when event type not found'] = function(test) {
+    var doc = {};
+    var config = {
+        messages: [{
+            event_type: 'biz',
+            message: [{
+                content: 'baz',
+                locale: 'en'
+            }]
+        }]
+    };
+    transition._addMsg('foo', config, doc);
+    test.same(doc.errors[0], {
+        code:'invalid_report',
+        message: 'Failed to complete notification request, event type "foo" misconfigured.'
+    });
+    test.done();
+};
+
+exports['add message creates error when event type message not found'] = function(test) {
+    var doc = {};
+    var config = {
+        messages: [{
+            event_type: 'foo',
+            message: []
+        }]
+    };
+    transition._addMsg('foo', config, doc);
+    test.same(doc.errors[0], {
+        code:'invalid_report',
+        message: 'Failed to complete notification request, event type "foo" misconfigured.'
+    });
+    test.done();
+};
+
+exports['add error when event type message not found'] = function(test) {
+    var doc = {};
+    var config = {
+        messages: [{
+            event_type: 'foo',
+            message: []
+        }]
+    };
+    transition._addErr('foo', config, doc);
+    test.same(doc.errors[0], {
+        code:'invalid_report',
+        message: 'Failed to complete notification request, event type "foo" misconfigured.'
+    });
+    test.done();
+};
+
 exports['no configured on or off message returns false'] = function(test) {
     sinon.stub(transition, 'getConfig').returns({ off_form: 'off' });
     transition.onMatch({
@@ -117,92 +202,6 @@
         test.equals(complete, false);
         test.done();
     });
-=======
-exports['add error when event type not found'] = function(test) {
-    var doc = {};
-    var config = {
-        messages: [{
-            event_type: 'biz',
-            message: [{
-                content: 'baz',
-                locale: 'en'
-            }]
-        }]
-    };
-    transition._addErr('foo', config, doc);
-    test.same(doc.errors[0], {
-        code:'invalid_report',
-        message: 'Failed to complete notification request, event type "foo" misconfigured.'
-    });
-    test.done();
-};
-
-exports['add error when event type message not found'] = function(test) {
-    var doc = {};
-    var config = {
-        messages: [{
-            event_type: 'foo',
-            message: []
-        }]
-    };
-    transition._addErr('foo', config, doc);
-    test.same(doc.errors[0], {
-        code:'invalid_report',
-        message: 'Failed to complete notification, event type "foo" misconfigured.'
-    });
-    test.done();
-};
-
-exports['add message creates error when event type not found'] = function(test) {
-    var doc = {};
-    var config = {
-        messages: [{
-            event_type: 'biz',
-            message: [{
-                content: 'baz',
-                locale: 'en'
-            }]
-        }]
-    };
-    transition._addMsg('foo', config, doc);
-    test.same(doc.errors[0], {
-        code:'invalid_report',
-        message: 'Failed to complete notification request, event type "foo" misconfigured.'
-    });
-    test.done();
-};
-
-exports['add message creates error when event type message not found'] = function(test) {
-    var doc = {};
-    var config = {
-        messages: [{
-            event_type: 'foo',
-            message: []
-        }]
-    };
-    transition._addMsg('foo', config, doc);
-    test.same(doc.errors[0], {
-        code:'invalid_report',
-        message: 'Failed to complete notification request, event type "foo" misconfigured.'
-    });
-    test.done();
-};
-
-exports['add error when event type message not found'] = function(test) {
-    var doc = {};
-    var config = {
-        messages: [{
-            event_type: 'foo',
-            message: []
-        }]
-    };
-    transition._addErr('foo', config, doc);
-    test.same(doc.errors[0], {
-        code:'invalid_report',
-        message: 'Failed to complete notification request, event type "foo" misconfigured.'
-    });
-    test.done();
->>>>>>> 16c8af10
 };
 
 exports['registration not found adds error and response'] = function(test) {
