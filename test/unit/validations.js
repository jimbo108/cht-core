--- conflicted
+++ resolved
@@ -227,16 +227,12 @@
         _id: 'same',
         xyz: '444'
     };
-    validation.validate(doc, validations, function(errors) {
-<<<<<<< HEAD
-        var start = moment().subtract(2, 'weeks').toISOString();
-=======
-        // lucene date range query bug:
-        // https://github.com/rnewson/couchdb-lucene/issues/225
-        // fails: "yyyy-MM-dd'T'HH:mm:ss.SSSZ"
-        // works: "yyyy-MM-dd'T'HH:mm:ss.SSS"
-        var start = moment().subtract('weeks', 2).toISOString().replace('Z','');
->>>>>>> 16c8af10
+    //exists args { '0': { _id: 'same', xyz: '444', xyz_uniqueWithin: '' },
+    //    '1': 'xyz:"444" AND reported_date<date>:[1969-12-17T23:00:00.000 TO 3000-01-01T00:00:00]',
+    //      '2': [Function] }
+    validation.validate(doc, validations, function(errors) {
+        var start = moment().subtract(2, 'weeks').toISOString().replace(/Z$/,'');
+        //test.ok(fti.calledWith('data_records'));
         test.ok(fti.calledWith('data_records', {
             q: 'xyz:"444" AND reported_date<date>:[' + start + ' TO 3000-01-01T00:00:00]',
             include_docs: true
@@ -247,7 +243,6 @@
             message: 'Duplicate xyz {{xyz}}.'
         }]);
         test.done();
-        
     });
 };
 
