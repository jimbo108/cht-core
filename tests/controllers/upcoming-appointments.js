var controller = require('../../controllers/upcoming-appointments'),
    db = require('../../db'),
    config = require('../../config'),
    moment = require('moment'),
    sinon = require('sinon');

var clock;

exports.setUp = function(callback) {
  clock = sinon.useFakeTimers();
  sinon.stub(config, 'get').returns({});
  callback();
};

exports.tearDown = function (callback) {
  clock.restore();
  if (db.fti.restore) {
    db.fti.restore();
  }
  if (config.get.restore) {
    config.get.restore();
  }
  callback();
};

exports['get returns errors'] = function(test) {
  test.expect(2);
  var fti = sinon.stub(db, 'fti').callsArgWith(2, 'bang');
  controller.get({}, function(err, results) {
    test.equals(err, 'bang');
    test.equals(fti.callCount, 1);
    test.done();
  });
};

exports['get returns empty if no registrations'] = function(test) {
  test.expect(2);
  var fti = sinon.stub(db, 'fti').callsArgWith(2, null, {
    rows: []
  });
  controller.get({}, function(err, results) {
    test.equals(results.length, 0);
    test.equals(fti.callCount, 1);
    test.done();
  });
};

exports['get returns zero if all registrations have delivered'] = function(test) {
  test.expect(2);
  var fti = sinon.stub(db, 'fti');
  fti.onFirstCall().callsArgWith(2, null, {
    rows: [
      { 
        doc: { 
          patient_id: 1,
          scheduled_tasks: [ {
            group: 1,
            due: moment().toISOString()
          } ]
        } 
      },
      { 
        doc: { 
          patient_id: 2,
          scheduled_tasks: [ {
            group: 1,
            due: moment().toISOString()
          } ]
        } 
      }
    ]
  });
  fti.onSecondCall().callsArgWith(2, null, {
    rows: [
      { doc: { patient_id: 1 } },
      { doc: { patient_id: 2 } }
    ]
  });
  controller.get({}, function(err, results) {
    test.equals(results.length, 0);
    test.equals(fti.callCount, 2);
    test.done();
  });
};

exports['get returns zero if all registrations have visits'] = function(test) {
  test.expect(2);
  var fti = sinon.stub(db, 'fti');
  fti.onFirstCall().callsArgWith(2, null, {
    rows: [
      { 
        doc: { 
          patient_id: 1,
          scheduled_tasks: [ {
            group: 1,
            due: moment().toISOString()
          } ]
        } 
      },
      { 
        doc: { 
          patient_id: 2,
          scheduled_tasks: [ {
            group: 1,
            due: moment().toISOString()
          } ]
        } 
      }
    ]
  });
  fti.onSecondCall().callsArgWith(2, null, {
    rows: [
      { doc: { patient_id: 1 } }
    ]
  });
  fti.onThirdCall().callsArgWith(2, null, {
    rows: [
      { doc: { patient_id: 2 } }
    ]
  });
  controller.get({}, function(err, results) {
    test.equals(results.length, 0);
    test.equals(fti.callCount, 3);
    test.done();
  });
};

exports['get ignores registrations with no upcoming appointments'] = function(test) {
  test.expect(2);
  var fti = sinon.stub(db, 'fti');
  fti.onFirstCall().callsArgWith(2, null, {
    rows: [
      { 
        doc: { 
          patient_id: 1,
          scheduled_tasks: []
        } 
      },
      { 
        doc: { 
          patient_id: 2,
          scheduled_tasks: [ {
            group: 1,
            due: moment().subtract(13, 'days').toISOString()
          } ]
        } 
      },
      { 
        doc: { 
          patient_id: 3,
          scheduled_tasks: [ {
            group: 1,
            due: moment().add(6, 'days').toISOString()
          } ]
        } 
      }
    ]
  });
  controller.get({}, function(err, results) {
    test.equals(results.length, 0);
    test.equals(fti.callCount, 1);
    test.done();
  });
};

exports['get ignores registrations with upcoming appointment reminders'] = function(test) {
  test.expect(2);
  var fti = sinon.stub(db, 'fti');
  fti.onFirstCall().callsArgWith(2, null, {
    rows: [
      { 
        doc: { 
          patient_id: 1,
          scheduled_tasks: []
        } 
      },
      { 
        doc: { 
          patient_id: 2,
          scheduled_tasks: [ {
            group: 1,
            due: moment().subtract(13, 'days').toISOString()
          }, {
            group: 1,
            due: moment().toISOString()
          } ]
        } 
      },
      { 
        doc: { 
          patient_id: 3,
          scheduled_tasks: [ {
            group: 1,
            due: moment().add(6, 'days').toISOString()
          } ]
        } 
      }
    ]
  });
  controller.get({}, function(err, results) {
    test.equals(results.length, 0);
    test.equals(fti.callCount, 1);
    test.done();
  });
};

exports['get returns all registrations with upcoming appointments'] = function(test) {
  test.expect(18);
  var fti = sinon.stub(db, 'fti');
  var today = moment();
  fti.onFirstCall().callsArgWith(2, null, {
    rows: [
      { 
        doc: { 
          patient_id: 1,
          patient_name: 'sarah',
          form: 'R',
          reported_date: today.clone().subtract(10, 'weeks').toISOString(),
<<<<<<< HEAD
          contact: { id: 'x', type: 'clinic' },
=======
          contact: { id: 'x' },
>>>>>>> f8959588
          scheduled_tasks: [ {
            group: 1,
            due: today.toISOString()
          }, {
            group: 2,
            due: moment().add(4, 'weeks').toISOString()
          } ]
        } 
      },
      { 
        doc: { 
          patient_id: 2,
          patient_name: 'sally',
          form: 'P',
          lmp_date: today.clone().subtract(14, 'weeks').toISOString(),
<<<<<<< HEAD
          contact: { id: 'y', type: 'clinic' },
=======
          contact: { id: 'y' },
>>>>>>> f8959588
          scheduled_tasks: [ {
            group: 1,
            due: today.toISOString()
          } ]
        } 
      }
    ]
  });
  fti.onSecondCall().callsArgWith(2, null, {
    rows: [
      { doc: { patient_id: 4 } }
    ]
  });
  fti.onThirdCall().callsArgWith(2, null, {
    rows: [
      { doc: { patient_id: 5 } }
    ]
  });
  fti.onCall(3).callsArgWith(2, null, {
    rows: []
  });
  fti.onCall(4).callsArgWith(2, null, {
    rows: [
      { doc: { patient_id: 2 } }
    ]
  });
  controller.get({}, function(err, results) {
    test.equals(results.length, 2);

    test.equals(results[0].patient_id, 1);
    test.equals(results[0].patient_name, 'sarah');
    test.equals(results[0].contact.id, 'x');
    test.equals(results[0].weeks.number, 10);
    test.equals(results[0].weeks.approximate, true);
    test.equals(results[0].date.toISOString(), today.toISOString());
    test.equals(results[0].visits, 0);
    test.equals(results[0].high_risk, undefined);

    test.equals(results[1].patient_id, 2);
    test.equals(results[1].patient_name, 'sally');
    test.equals(results[1].contact.id, 'y');
    test.equals(results[1].weeks.number, 12);
    test.equals(results[1].weeks.approximate, undefined);
    test.equals(results[1].date.toISOString(), today.toISOString());
    test.equals(results[1].visits, 0);
    test.equals(results[1].high_risk, true);

    test.equals(fti.callCount, 5);
    test.done();
  });
};<|MERGE_RESOLUTION|>--- conflicted
+++ resolved
@@ -216,11 +216,7 @@
           patient_name: 'sarah',
           form: 'R',
           reported_date: today.clone().subtract(10, 'weeks').toISOString(),
-<<<<<<< HEAD
-          contact: { id: 'x', type: 'clinic' },
-=======
           contact: { id: 'x' },
->>>>>>> f8959588
           scheduled_tasks: [ {
             group: 1,
             due: today.toISOString()
@@ -236,11 +232,7 @@
           patient_name: 'sally',
           form: 'P',
           lmp_date: today.clone().subtract(14, 'weeks').toISOString(),
-<<<<<<< HEAD
-          contact: { id: 'y', type: 'clinic' },
-=======
           contact: { id: 'y' },
->>>>>>> f8959588
           scheduled_tasks: [ {
             group: 1,
             due: today.toISOString()
