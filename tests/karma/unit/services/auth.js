--- conflicted
+++ resolved
@@ -94,7 +94,6 @@
     $rootScope.$digest();
   });
 
-<<<<<<< HEAD
   // if permission is not configured then reject
   it('reject when !unknown permission', function(done) {
     userCtx.returns({ roles: [ 'district_admin' ] });
@@ -110,8 +109,6 @@
     $rootScope.$digest();
   });
 
-=======
->>>>>>> a7a55a5e
   it('rejects when user does not have permission', function(done) {
     userCtx.returns({ roles: [ 'district_admin' ] });
     Settings.callsArgWith(0, null, { permissions: [
