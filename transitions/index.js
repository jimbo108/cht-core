--- conflicted
+++ resolved
@@ -29,21 +29,7 @@
 ];
 
 if (!process.env.TEST_ENV) {
-<<<<<<< HEAD
   loadTransitions();
-=======
-    _.each(config.get('transitions'), function(conf, key) {
-        if (conf.disable) {
-            return;
-        }
-        try {
-            transitions[key] = require('../' + conf.load);
-        } catch(e) {
-            // only log exceptions
-            logger.error('loading transition failed: ' + e);
-        }
-    });
->>>>>>> 16c8af10
 }
 
 var loadTransitions = function() {
@@ -82,21 +68,16 @@
         doc = change.doc,
         transition = options.transition;
 
-    var isRevSame = function(doc) {
+    var isRevSame = function() {
         if (doc.transitions && doc.transitions[key]) {
             return parseInt(doc._rev) === parseInt(doc.transitions[key].last_rev);
         }
         return false;
-    };
-
-    var isV2XmlDataRecord = function(doc) {
-        return doc.type === 'data_record' && doc.content_type && doc.content_type === 'xml';
     };
 
     /*
      * Ignore deleted records, confirm transition has filter function and
      * skip transition if filter returns false.
-     * Ignore 2.x XML data_records, they don't use need sentinel post-processing.
      *
      * If transition was already applied then only run again if doc rev is not
      * equal to transition rev.  If revs are the same then transition just ran.
@@ -109,8 +90,7 @@
         transition &&
         typeof transition.filter === 'function' &&
         transition.filter(doc) &&
-        !isRevSame(doc) &&
-        !isV2XmlDataRecord(doc)
+        !isRevSame(doc)
     );
 };
 
