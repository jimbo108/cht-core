var vm = require('vm'),
    _ = require('underscore'),
    async = require('async'),
    utils = require('../lib/utils'),
    logger = require('../lib/logger'),
    messages = require('../lib/messages'),
    validation = require('../lib/validation'),
    schedules = require('../lib/schedules'),
    ids = require('../lib/ids'),
    moment = require('moment'),
    config = require('../config'),
    date = require('../date');

module.exports = {
    filter: function(doc) {
        var self = module.exports,
            form = utils.getForm(doc && doc.form);
        return Boolean(
            form &&
            self.getRegistrationConfig(self.getConfig(), doc.form) &&
            (utils.getClinicPhone(doc) || (form && form.public_form)) &&
            !self._hasRun(doc)
        );
    },
    _hasRun: function(doc) {
        return Boolean(
            doc &&
            doc.transitions &&
            doc.transitions.registration
        );
    },
    getWeeksSinceDOB: function(doc) {
        if (!doc || !doc.fields) {
            return '';
        }
        return String(
            doc.fields.weeks_since_dob ||
            doc.fields.dob ||
            doc.fields.weeks_since_birth ||
            doc.fields.age_in_weeks
        );
    },
    /*
     * Given a doc get the LMP value as a number, including 0.  Supports three
     * property names atm.
     * */
    getWeeksSinceLMP: function(doc) {
        var props = ['weeks_since_lmp', 'last_menstrual_period', 'lmp'],
            ret,
            val;
        _.each(props, function(prop) {
            if (_.isNumber(ret) && !_.isNaN(ret)) {
                return;
            }
            val = Number(doc.fields && doc.fields[prop]);
            if (_.isNumber(val)) {
                ret = val;
            }
        });
        return ret;
    },
    isIdOnly: function(doc) {
        /* if true skip schedule creation */
        return Boolean(doc.getid || doc.skip_schedule_creation);
    },
    isBoolExprFalse: function(doc, expr) {
<<<<<<< HEAD
        // TODO fix bad eval
        /* jshint ignore:start */
        if (expr && !eval(expr)) {
            return true;
        } else {
            return false;
=======
        if (typeof expr !== 'string') {
          return false;
        }
        if (expr.trim() === '') {
          return false;
        }
        try {
          //TODO eval in separate process
          var sandbox = { doc: doc };
          return !vm.runInNewContext(expr, sandbox);
        } catch(e) {
          console.warn('Failed to eval boolean expression:');
          console.warn(e);
          return true;
>>>>>>> 2986cc15
        }
        /* jshint ignore:end */
    },
    setExpectedBirthDate: function(doc) {
        var lmp = Number(module.exports.getWeeksSinceLMP(doc)),
            start = moment(date.getDate()).startOf('week');
        if (lmp === 0) {
            // means baby was already born, chw just wants a registration.
            doc.lmp_date = null;
            doc.expected_date = null;
        } else {
            start.subtract(lmp, 'weeks');
            doc.lmp_date = start.toISOString();
            doc.expected_date = start.clone().add(40, 'weeks').toISOString();
        }
    },
    setBirthDate: function(doc) {
        var weeks_since = module.exports.getWeeksSinceDOB(doc),
            start = moment(date.getDate()).startOf('week');
        start.subtract(Number(weeks_since), 'weeks');
        doc.birth_date = start.toISOString();
    },
    getConfig: function() {
        return _.extend({}, config.get('registrations'));
    },
    /*
     * Given a form code and config array, return config for that form.
     * */
    getRegistrationConfig: function(config, form_code) {
        var regex = RegExp('^\W*' + form_code + '\\W*$','i');
        return _.find(config, function(conf) {
            return regex.test(conf.form);
        });
    },
    validate: function(config, doc, callback) {
        var validations = config.validations && config.validations.list;
        return validation.validate(doc, validations, callback);
    },
    onMatch: function(change, db, audit, callback) {
        var self = module.exports,
            doc = change.doc,
            config = self.getRegistrationConfig(self.getConfig(), doc.form),
            isIdOnly = self.isIdOnly(doc);

        if (!config) {
            return callback();
        }

        self.validate(config, doc, function(errors) {

            if (errors && errors.length > 0) {
                messages.addErrors(doc, errors);
                // join all errors into one response or respond with first
                // error.
                if (config.validations.join_responses) {
                    var msgs = [];
                    _.each(errors, function(err) {
                        if (err.message) {
                            msgs.push(err.message);
                        } else if (err) {
                            msgs.push(err);
                        }
                    });
                    messages.addReply(doc, msgs.join('  '));
                } else {
                    var err = _.first(errors);
                    messages.addReply(doc, err.message || err);
                }
                return callback(null, true);
            }

            var series = [];
            _.each(config.events, function(event) {
                var trigger = self.triggers[event.trigger];
                if (!trigger) return;
                if (event.name === 'on_create') {
                    var args = [db, doc];
                    if (event.params) {
                        // params setting get sent as array
                        args.push(event.params.split(','));
                    }
                    var obj = _.defaults({}, doc, doc.fields);
                    if (self.isBoolExprFalse(obj, event.bool_expr)) {
                        return;
                    }
                    series.push(function(cb) {
                        trigger.apply(null, args.concat(cb));
                    });
                }
            });

            async.series(series, function(err, results) {
                if (err) {
                    callback(err);
                } else {
                    // add messages is done last so data on doc can be used in
                    // messages
                    self.addMessages(config, doc);
                    callback(null, true);
                }
            });
        });
    },
    triggers: {
        'add_patient_id': function(db, doc, cb) {
            var args = Array.prototype.slice.call(arguments),
                self = module.exports;
            cb = args.pop();
            if (typeof cb !== 'function') {
                return;
            }
            // if we already have a patient id then return
            if (doc.patient_id) return;
            self.setId({db: db, doc: doc}, cb);
        },
        "add_expected_date": function(db, doc, cb) {
            var args = Array.prototype.slice.call(arguments),
                self = module.exports;
            cb = args.pop();
            if (typeof cb !== 'function') {
                return;
            }
            self.setExpectedBirthDate(doc);
            cb();
        },
        "add_birth_date": function(db, doc, cb) {
            var args = Array.prototype.slice.call(arguments),
                self = module.exports;
            cb = args.pop();
            if (typeof cb !== 'function') {
                return;
            }
            self.setBirthDate(doc);
            cb();
        },
        'assign_schedule': function(db, doc, cb) {
            var self = module.exports,
                args = Array.prototype.slice.call(arguments);
            if (args.length < 4) {
                cb('Please specify schedule name in settings.');
            }
            cb = args.pop();
            if (typeof cb !== 'function') {
                return;
            }
            _.each(args.pop(), function(name) {
                var bool = schedules.assignSchedule(
                    doc, schedules.getScheduleConfig(name)
                );
                if (!bool) {
                    console.error(
                        'Failed to add schedule please verify settings.'
                    );
                }
            });
            cb();
        }
    },
    addMessages: function(config, doc) {
        // send response if configured
        var locale = utils.getLocale(doc),
            now = moment(date.getDate()),
            extra = {next_msg: schedules.getNextTimes(doc, now)};
        if (config.messages) {
            _.each(config.messages, function(msg, idx) {
                messages.addMessage({
                    doc: doc,
                    phone: messages.getRecipientPhone(doc, msg.recipient),
                    message: messages.getMessage(msg.message, locale),
                    options: extra
                });
            });
        }
    },
    setId: function(options, callback) {
        var doc = options.doc,
            db = db || options.db,
            id = ids.generate(doc.id),
            self = module.exports;

        utils.getRegistrations({
            db: db,
            id: id
        }, function(err, registrations) {
            if (err) {
                callback(err);
            } else if (registrations.length) { // id collision, retry
                self.setId({db:db, doc:doc}, callback);
            } else {
                doc.patient_id = id;
                callback();
            }
        });
    }
};<|MERGE_RESOLUTION|>--- conflicted
+++ resolved
@@ -64,14 +64,6 @@
         return Boolean(doc.getid || doc.skip_schedule_creation);
     },
     isBoolExprFalse: function(doc, expr) {
-<<<<<<< HEAD
-        // TODO fix bad eval
-        /* jshint ignore:start */
-        if (expr && !eval(expr)) {
-            return true;
-        } else {
-            return false;
-=======
         if (typeof expr !== 'string') {
           return false;
         }
@@ -86,9 +78,7 @@
           console.warn('Failed to eval boolean expression:');
           console.warn(e);
           return true;
->>>>>>> 2986cc15
-        }
-        /* jshint ignore:end */
+        }
     },
     setExpectedBirthDate: function(doc) {
         var lmp = Number(module.exports.getWeeksSinceLMP(doc)),
