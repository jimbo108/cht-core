--- conflicted
+++ resolved
@@ -60,8 +60,7 @@
             q = { include_docs: true, limit: 1 };
 
         if (doc.refid) { // use reference id to find clinic if defined
-<<<<<<< HEAD
-            q.key = [ doc.refid ];
+            q.key = [ String(doc.refid) ];
             db.medic.view('kujua-sentinel', 'clinic_by_refid', q, function(err, data) {
                 if (err) {
                     return callback(err);
@@ -80,7 +79,7 @@
                 }
             });
         } else if (doc.from) {
-            q.key = [ doc.from ];
+            q.key = [ String(doc.from) ];
             db.medic.view('kujua-sentinel', 'person_by_phone', q, function(err, data) {
                 var first = _.first(data.rows);
                 if (!first) {
@@ -88,13 +87,6 @@
                 }
                 associateContact(audit, doc, first.doc, callback);
             });
-=======
-            q.key = [ String(doc.refid) ];
-            view = 'clinic_by_refid';
-        } else if (doc.from) {
-            q.key = [ String(doc.from) ];
-            view = 'clinic_by_phone';
->>>>>>> 035e7efa
         } else {
             return callback();
         }
