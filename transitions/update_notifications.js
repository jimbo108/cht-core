--- conflicted
+++ resolved
@@ -1,11 +1,8 @@
 var config = require('../config'),
     mustache = require('mustache'),
     utils = require('../lib/utils'),
-<<<<<<< HEAD
-    _ = require('underscore');
-=======
+    _ = require('underscore'),
     messages = require('../lib/messages');
->>>>>>> c5093f73
 
 module.exports = {
     filter: function(doc) {
