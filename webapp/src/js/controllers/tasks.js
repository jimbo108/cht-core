--- conflicted
+++ resolved
@@ -1,98 +1,32 @@
+var _ = require('underscore');
+
 (function () {
 
   'use strict';
-  angular.module('inboxControllers').controller('TasksCtrl', function(
-    $log,
-    $ngRedux,
-    $q,
-    $scope,
-    $state,
-    $stateParams,
-    $window,
-    Changes,
-    ContactTypes,
-    DB,
-    Debounce,
-    GlobalActions,
-    LiveList,
-    RulesEngine,
-    Selectors,
-    TasksActions,
-    Tour
-  ) {
-    'ngInject';
 
-<<<<<<< HEAD
-    const ctrl = this;
-    const mapStateToTarget = function(state) {
-      return {
-        currentTab: Selectors.getCurrentTab(state),
-        selectedTask: Selectors.getSelectedTask(state)
-      };
-    };
-    const mapDispatchToTarget = function(dispatch) {
-      const globalActions = GlobalActions(dispatch);
-      const tasksActions = TasksActions(dispatch);
-      return {
-        unsetSelected: globalActions.unsetSelected,
-        setSelectedTask: tasksActions.setSelectedTask,
-        setShowContent: globalActions.setShowContent,
-        setTitle: globalActions.setTitle,
-        settingSelected: globalActions.settingSelected
-      };
-    };
-    const unsubscribe = $ngRedux.connect(mapStateToTarget, mapDispatchToTarget)(ctrl);
-
-    $scope.setSelected = function(id) {
-      if (!id) {
-        LiveList.tasks.clearSelected();
-        ctrl.unsetSelected();
-        return;
-      }
-      
-      return promiseToLoad.then(function () {
-        const task = LiveList.tasks.getList().find(taskEmission => taskEmission._id === id);
-        if (task) {
-          const refreshing = (ctrl.selectedTask && ctrl.selectedTask._id) === id;
-          ctrl.settingSelected(refreshing);
-          return setSelectedTask(task);
-        }
-      });
-    };
-
-    $scope.$on('ClearSelected', () => ctrl.setSelectedTask(null));
-    $scope.$on('query', function() {
-      if (ctrl.currentTab !== 'tasks') {
-        LiveList.tasks.clearSelected();
-        delete LiveList.tasks.notifyChange;
-        delete LiveList.tasks.notifyError;
-        return;
-      }
-    });
-    $scope.$on('$destroy', () => {
-      unsubscribe();
-      changesFeed.unsubscribe();
-    });
-=======
   angular.module('inboxControllers').controller('TasksCtrl',
     function(
       $ngRedux,
       $scope,
+      $state,
       $stateParams,
       $timeout,
+      $translate,
       $window,
       GlobalActions,
       LiveList,
       RulesEngine,
       Selectors,
       TasksActions,
-      Tour
+      Tour,
+      TranslateFrom
     ) {
       'ngInject';
 
       const ctrl = this;
       const mapStateToTarget = function(state) {
         return {
+          currentTab: Selectors.getCurrentTab(state),
           selectedTask: Selectors.getSelectedTask(state)
         };
       };
@@ -102,133 +36,87 @@
         return {
           unsetSelected: globalActions.unsetSelected,
           setSelectedTask: tasksActions.setSelectedTask,
+          setShowContent: globalActions.setShowContent,
+          setTitle: globalActions.setTitle,
+          settingSelected: globalActions.settingSelected
         };
       };
       const unsubscribe = $ngRedux.connect(mapStateToTarget, mapDispatchToTarget)(ctrl);
 
+      var setSelectedTask = function(task) {
+        LiveList.tasks.setSelected(task._id);
+        ctrl.setSelectedTask(task);
+        if (_.isString(task.title)) {
+          // new translation key style
+          task.title = $translate.instant(task.title, task);
+        } else {
+          // old message array style
+          task.title = TranslateFrom(task.title, task);
+        }
+        ctrl.setTitle(TranslateFrom(task.title, task));
+        ctrl.setShowContent(true);
+      };
+
+      $scope.setSelected = function(id) {
+        if (!id) {
+          LiveList.tasks.clearSelected();
+          ctrl.unsetSelected();
+          return;
+        }
+        var task = _.findWhere(LiveList.tasks.getList(), { _id: id });
+        if (task) {
+          var refreshing = (ctrl.selectedTask && ctrl.selectedTask._id) === id;
+          ctrl.settingSelected(refreshing);
+          setSelectedTask(task);
+        }
+      };
+
       ctrl.refreshTaskList = function() {
         $window.location.reload();
       };
->>>>>>> 90b730b6
 
-    ctrl.refreshTaskList = $window.location.reload;
-    ctrl.setSelectedTask(null);
-    ctrl.error = false;
-    ctrl.hasTasks = false;
-    ctrl.loading = true;
+      $timeout(function() {
+        LiveList.tasks.refresh();
+      });
+      ctrl.setSelectedTask(null);
+      ctrl.error = false;
+      ctrl.hasTasks = LiveList.tasks.count() > 0;
+      ctrl.tasksDisabled = !RulesEngine.enabled;
+      ctrl.loading = true;
 
-    LiveList.tasks.notifyChange = function(task) {
-      ctrl.hasTasks = LiveList.tasks.count() > 0;
-      if (ctrl.selectedTask && task._id === ctrl.selectedTask._id ||
-          (!ctrl.selectedTask && task._id === $state.params.id)) {
-        setSelectedTask(task);
-      }
-    };
-    LiveList.tasks.notifyError = function() {
-      ctrl.error = true;
-      ctrl.unsetSelected();
-    };
+      RulesEngine.complete.then(function() {
+        $timeout(function() {
+          ctrl.loading = false;
+        });
+      });
 
-    if ($stateParams.tour) {
-      Tour.start($stateParams.tour);
-    }
-
-<<<<<<< HEAD
-    const isReport = doc => doc.type === 'data_record' && !!doc.form;
-    const changesFeed = Changes({
-      key: 'refresh-task-list',
-      filter: change => !!change.doc && (
-        ContactTypes.includes(change.doc) ||
-        isReport(change.doc) ||
-        change.doc.type === 'task'
-      ),
-      callback: () => {
-        debouncedReload.cancel();
-        return debouncedReload();
-      },
-    });
-
-    const refreshTasks = () => RulesEngine.isEnabled()
-      .then(isEnabled => {
-        ctrl.tasksDisabled = !isEnabled;
-        return isEnabled ? RulesEngine.fetchTaskDocsForAllContacts() : [];
-      })
-      .then(taskDocs => {
-        ctrl.hasTasks = taskDocs.length > 0;
-        ctrl.loading = false;
-        LiveList.tasks.set(taskDocs.map(doc => doc.emission));
-      })
-      .catch(err => {
-        $log.error('Error getting tasks', err);
-
-        const notifyError = LiveList.tasks.notifyError;
-        if (notifyError) {
-          notifyError();
+      LiveList.tasks.notifyChange = function(task) {
+        ctrl.hasTasks = LiveList.tasks.count() > 0;
+        if (ctrl.selectedTask && task._id === ctrl.selectedTask._id ||
+            (!ctrl.selectedTask && task._id === $state.params.id)) {
+          setSelectedTask(task);
         }
-
-        ctrl.error = true;
-        ctrl.loading = false;
-        ctrl.hasTasks = false;
-        LiveList.tasks.set([]);
-      });
-    const debouncedReload = Debounce(refreshTasks, 1000, 10 * 1000);
-    const promiseToLoad = refreshTasks();
-
-    const hydrateTaskEmission = function(task) {
-      if (!Array.isArray(task.actions) || task.actions.length === 0 || !task.forId) {
-        return $q.resolve(task);
-      }
-
-      return DB().get(task.forId)
-        .then(contactDoc => {
-          for (const action of task.actions) {
-            if (!action.content) {
-              action.content = {};
-            }
-
-            if (!action.content.contact) {
-              action.content.contact = contactDoc;
-            }
-          }
-=======
-      LiveList.tasks.notifyChange = function() {
-        ctrl.hasTasks = LiveList.tasks.count() > 0;
       };
       LiveList.tasks.notifyError = function() {
         ctrl.error = true;
         ctrl.unsetSelected();
       };
 
+      $scope.$on('query', function() {
+        if (ctrl.currentTab !== 'tasks') {
+          LiveList.tasks.unsetSelected();
+          delete LiveList.tasks.notifyChange;
+          delete LiveList.tasks.notifyError;
+          return;
+        }
+      });
+
       if ($stateParams.tour) {
         Tour.start($stateParams.tour);
       }
 
-      $scope.$on('$destroy', () => {
-        LiveList.tasks.clearSelected();
-        delete LiveList.tasks.notifyChange;
-        delete LiveList.tasks.notifyError;
-        unsubscribe();
-      });
+      $scope.$on('$destroy', unsubscribe);
     }
   );
->>>>>>> 90b730b6
 
-          return task;
-        })
-        .catch(err => {
-          $log.error('Failed to hydrate contact information in task action', err);
-          return task;
-        });
-    };
-
-    const setSelectedTask = function(task) {
-      LiveList.tasks.setSelected(task._id);
-      ctrl.setTitle(task.title);
-      ctrl.setShowContent(true);
-      debouncedReload.cancel();
-      return hydrateTaskEmission(task).then(hydratedTask => {
-        ctrl.setSelectedTask(hydratedTask);
-      });
-    };
-  });
 }());