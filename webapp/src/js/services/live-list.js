--- conflicted
+++ resolved
@@ -222,15 +222,9 @@
           return lhs < rhs ? -1 : 1;
         },
         listItem: function(task) {
-<<<<<<< HEAD
-          const scope = $scope.$new();
+          const scope = {};
           const startOfToday = moment().startOf('day');
           const dueDate = moment(task.dueDate, 'YYYY-MM-DD');
-=======
-          var scope = {};
-          var dueDate = Date.parse(task.date);
-          var startOfToday = (new Date()).setHours(0, 0, 0, 0);
->>>>>>> 05b90b27
           scope.id = task._id;
           scope.route = 'tasks';
           scope.date = new Date(dueDate.valueOf());
