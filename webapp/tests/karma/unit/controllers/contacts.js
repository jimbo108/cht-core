describe('Contacts controller', () => {
  'use strict';

  const assert = chai.assert;

  let contactsLiveList;
  let childType;
  let contactTypes;
  let createController;
  let district;
  let forms;
  let icon;
  let isAdmin = false;
  let scope;
  let userSettings;
  let searchResults;
  let searchService;
  let getDataRecords;
  let xmlForms;
  let $rootScope;
  let scrollLoaderStub;
  let scrollLoaderCallback;
  let changes;
  let changesCallback;
  let changesFilter;
  let contactSearchLiveList;
  let deadListFind;
  let settings;
  let auth;
  let deadListContains;
  let deadList;
  let contactSummary;
  let isDbAdmin;
  let liveListInit;
  let liveListReset;
  let tasksForContact;

  beforeEach(() => {
    module('inboxApp');
    KarmaUtils.setupMockStore();
  });

  beforeEach(inject((_$rootScope_, $controller, $ngRedux, GlobalActions) => {
    deadListFind = sinon.stub();
    deadListContains = sinon.stub();
    deadList = () => {
      let elements = [];

      return {
        getList: () => elements,
        initialised: sinon.stub(),
        setSelected: sinon.stub(),
        clearSelected: sinon.stub(),
        refresh: sinon.stub(),
        count: () => elements.length,
        insert: e => elements.push(e),
        invalidateCache: () => {},
        set: es => (elements = es),
        update: e => {
          if (e !== district || elements[0] !== district) {
            elements.push(e);
          }
        },
        remove: () => {
          if (deadListFind()) {
            return elements.pop();
          }
          return false;
        },
        contains: deadListContains,
        setScope: sinon.stub()
      };
    };

    district = { _id: 'abcde', name: 'My District', type: 'district_hospital' };
    childType = 'childType';
    icon = 'fa-la-la-la-la';
    $rootScope = _$rootScope_;
    scope = $rootScope.$new();
    scope.clearSelection = sinon.stub();
    contactTypes = {
      getChildren: sinon.stub(),
      includes: sinon.stub()
    };
    contactTypes.getChildren.resolves([{
      id: childType,
      icon: icon
    }]);
    contactTypes.includes.returns(false);
    xmlForms = sinon.stub();
    forms = [{ internalId: 'a-form', icon: 'an-icon', title: 'A Form' }];
    xmlForms.callsArgWith(2, null, forms); // call the callback
    userSettings = KarmaUtils.promiseService(null, {
      facility_id: district._id,
    });
    contactsLiveList = deadList();
    contactSearchLiveList = deadList();
    getDataRecords = KarmaUtils.promiseService(null, district);
    searchResults = [];
    var $translate = key => Promise.resolve(key + 'translated');
    $translate.instant = key => key + 'translated';
    scrollLoaderStub = {
      init: callback => {
        scrollLoaderCallback = callback;
      },
    };

    changes = options => {
      changesFilter = options.filter;
      changesCallback = options.callback;
      return { unsubscribe: () => {} };
    };

    contactSummary = sinon.stub();
    contactSummary.returns(Promise.resolve({ context: {} }));

    settings = sinon.stub().resolves({});
    auth = sinon.stub().rejects();
    isDbAdmin = sinon.stub();
    liveListInit = sinon.stub();
    liveListReset = sinon.stub();

    const globalActions = GlobalActions($ngRedux.dispatch);
    const stubbedGlobalActions = {
      clearRightActionBar: sinon.stub(),
      setLeftActionBar: sinon.stub(),
      setRightActionBar: sinon.stub(),
      setTitle: sinon.stub()
    };
    const stubbedContactsActions = {
      loadSelectedContactChildren: sinon.stub().returns(Promise.resolve()),
      loadSelectedContactReports: sinon.stub().returns(Promise.resolve()),
      setSelectedContact: sinon.stub().returns(Promise.resolve()),
      clearSelection: sinon.stub()
    };

    tasksForContact = sinon.stub();

    createController = () => {
      searchService = sinon.stub();
      searchService.returns(Promise.resolve(searchResults));

      return $controller('ContactsCtrl', {
        $element: sinon.stub(),
        $log: { error: sinon.stub(), debug: sinon.stub() },
        $q: Q,
        $scope: scope,
        $state: { includes: sinon.stub(), go: sinon.stub() },
        $timeout: work => work(),
        $translate: $translate,
        Auth: auth,
        Changes: changes,
        ContactTypes: contactTypes,
        ContactSummary: contactSummary,
        ContactsActions: () => stubbedContactsActions,
        Export: () => {},
        GetDataRecords: getDataRecords,
        GlobalActions: () => Object.assign({}, globalActions, stubbedGlobalActions),
        LiveList: {
          contacts: contactsLiveList,
          'contact-search': contactSearchLiveList,
          $init: liveListInit,
          $reset: liveListReset
        },
        Search: searchService,
        SearchFilters: { freetext: sinon.stub(), reset: sinon.stub() },
        Session: {
          isAdmin: () => {
            return isAdmin;
          },
          isDbAdmin: isDbAdmin
        },
        Settings: settings,
        Simprints: { enabled: () => false },
        TasksForContact: tasksForContact,
        Tour: () => {},
        TranslateFrom: key => `TranslateFrom:${key}`,
        UserSettings: userSettings,
        XmlForms: { listen: xmlForms },
      });
    };
  }));

<<<<<<< HEAD
  it('sets title', () => {
    const selected = {
      doc: district,
      type: { id: 'place', name_key: typeLabel }
    };
    const ctrl = createController();
    return ctrl
      .getSetupPromiseForTesting()
      .then(() => scope.setSelected(selected))
      .then(() => {
        assert(ctrl.setTitle.called, 'title should be set');
        assert.equal(
          ctrl.setTitle.getCall(0).args[0],
          typeLabel + 'translated'
        );
        assert(liveListInit.called);
        assert.deepEqual(liveListInit.args[0], [scope, 'contacts', 'contact-search']);
      });
  });

  describe('selecting contacts', () => {
    let ctrl;
    const testContactSelection = selected => {
      ctrl = createController();
      return ctrl
        .getSetupPromiseForTesting()
        .then(() => scope.setSelected(selected));
    };

    it('set selected contact', () => {
      return testContactSelection({ doc: district, type: { id: 'place' } }).then(() => {
        assert.checkDeepProperties(getSelectedContact().doc, district);
        assert(ctrl.setRightActionBar.called);
      });
    });

    it('throws an error, sets a scope variable and resets the action bar when contact cannot be selected', () => {
      contactSummary.returns(Promise.reject());
      return testContactSelection({ doc: district, type: { id: 'place' } })
        .then(() => {
          throw new Error('Expected error to be thrown');
        })
        .catch(() => {
          assert.checkDeepProperties(getSelectedContact(), { doc: district, error: true });
          assert.equal(ctrl.setRightActionBar.callCount, 1);
          assert.equal(ctrl.clearRightActionBar.callCount, 1);
        });
    });

    it('should not get tasks when not allowed', () => {
      auth.withArgs('can_view_tasks').rejects();
      return testContactSelection({ doc: district }).then(() => {
        assert.checkDeepProperties(getSelectedContact().doc, district);
        assert(ctrl.setRightActionBar.called);
        assert(auth.withArgs('can_view_tasks').called);
        assert(!tasksForContact.called);
      });
    });

    it('should get tasks when allowed', () => {
      auth.withArgs('can_view_tasks').resolves();
      return testContactSelection({ doc: district }).then(() => {
        assert.checkDeepProperties(getSelectedContact().doc, district);
        assert(ctrl.setRightActionBar.called);
        assert(auth.withArgs('can_view_tasks').called);
        assert.equal(tasksForContact.callCount, 1);
        assert.deepEqual(tasksForContact.args[0][0].doc, getSelectedContact().doc);
      });
    });

    it('should store tasks in redux store', () => {
      auth.resolves();
      const tasks = [
        {
          _id: 'task-doc',
          emission: {
            _id: 'emission',
            startTime: 0,
            dueDate: 1,
            endTime: 2,
          },
        }
      ];
      tasksForContact.resolves(tasks);
      auth.withArgs('can_view_tasks').resolves();

      return testContactSelection({ doc: district }).then(() => {
        assert(auth.withArgs('can_view_tasks').called);
        assert.equal(tasksForContact.callCount, 1);
        assert.deepEqual(getSelectedContact().tasks, [tasks[0].emission]);
      });
    });
  });

  describe('sets right actionBar', () => {
    const testRightActionBar = (selected, person, assertions) => {
      selected.reportLoader = Promise.resolve();
      selected.type = person ? { id: 'person', person: true } : { id: 'place' };
      const ctrl = createController();
      return ctrl
        .getSetupPromiseForTesting()
        .then(() => scope.setSelected(selected))
        .then(() => {
          assert(ctrl.setRightActionBar.called, 'right actionBar should be set');
          assertions(ctrl.setRightActionBar.getCall(1).args[0]);
        });
    };

    it('for the New Place button', () => {
      return testRightActionBar({ doc: district }, true, actionBarArgs => {
        assert.deepEqual(actionBarArgs.childTypes, [{
          menu_icon: 'fa-building',
          menu_key: 'Add place',
          permission: 'can_create_places',
          types: [ { id: childType, icon: icon } ]
        }]);
      });
    });

    it('no New Place button if no child type', () => {
      contactTypes.getChildren.resolves([]);
      return testRightActionBar({ doc: person }, true, actionBarArgs => {
        assert.deepEqual(actionBarArgs.childTypes, []);
        // But the other buttons are there!
        assert.equal(actionBarArgs.relevantForms.length, 1);
        assert.equal(actionBarArgs.relevantForms[0].code, 'a-form');
        assert.deepEqual(actionBarArgs.sendTo, person);
      });
    });

    it('for the Message and Call buttons', () => {
      return testRightActionBar({ doc: person }, true, actionBarArgs => {
        assert.checkDeepProperties(actionBarArgs.sendTo, person);
      });
    });

    it('no Message and Call buttons if doc is not person', () => {
      return testRightActionBar({ doc: district }, false, actionBarArgs => {
        assert.equal(actionBarArgs.sendTo, '');
      });
    });

    it('for the New Action button', () => {
      return testRightActionBar({ doc: person }, true, actionBarArgs => {
        assert.equal(actionBarArgs.relevantForms.length, 1);
        assert.equal(actionBarArgs.relevantForms[0].code, 'a-form');
      });
    });

    it(`sets the actionbar partially if it couldn't get forms`, () => {
      xmlForms.callsArgWith(2, { error: 'no forms brew' }); // call the callback
      return testRightActionBar({ doc: person }, true, actionBarArgs => {
        assert.equal(actionBarArgs.relevantForms, undefined);
        assert.checkDeepProperties(actionBarArgs.sendTo, person);
        assert.deepEqual(actionBarArgs.childTypes, [{
          menu_icon: 'fa-building',
          menu_key: 'Add place',
          permission: 'can_create_places',
          types: [ { id: childType, icon: icon } ]
        }]);
      });
    });

    it('disables editing for own place', () => {
      return testRightActionBar({ doc: district }, true, actionBarArgs => {
        assert.equal(actionBarArgs.canEdit, false);
      });
    });

    it('enables editing for not own place', () => {
      return testRightActionBar({ doc: person }, true, actionBarArgs => {
        assert.equal(actionBarArgs.canEdit, true);
      });
    });

    it('disables deleting for places with children', () => {
      return testRightActionBar(
        { doc: district, children: [ { contacts: [ district ] } ] },
        true,
        actionBarArgs => {
          assert.equal(actionBarArgs.canDelete, false);
        }
      );
    });

    it('enables deleting for leaf nodes', () => {
      return testRightActionBar(
        { doc: district, children: [] },
        true,
        actionBarArgs => {
          assert.equal(actionBarArgs.canDelete, true);
        }
      );
    });

    it('enables deleting for nodes with no children', () => {
      return testRightActionBar(
        { doc: district, children: [ { contacts: [] } ] },
        true,
        actionBarArgs => {
          assert.equal(actionBarArgs.canDelete, true);
        }
      );
    });

    describe('translates form titles', () => {
      const testTranslation = (form, expectedTitle) => {
        xmlForms.callsArgWith(2, null, [form]);
        const selected = {
          type: { id: 'childType' },
          doc: district,
          reportLoader: Promise.resolve()
        };
        const ctrl = createController();
        return ctrl
          .getSetupPromiseForTesting()
          .then(() => scope.setSelected(selected))
          .then(() => {
            assert(
              ctrl.setRightActionBar.called,
              'right actionBar should be set'
            );
            const actionBarArgs = ctrl.setRightActionBar.getCall(1).args[0];
            assert.deepEqual(actionBarArgs.relevantForms.length, 1);
            assert.equal(actionBarArgs.relevantForms[0].title, expectedTitle);
          });
      };

      it('uses the translation_key', () => {
        const form = {
          internalId: 'a',
          icon: 'a-icon',
          translation_key: 'a.form.key',
        };
        return testTranslation(form, 'a.form.keytranslated');
      });

      it('uses the title', () => {
        const form = { internalId: 'a', icon: 'a-icon', title: 'My Form' };
        return testTranslation(form, 'TranslateFrom:My Form');
      });

      it('uses the translation_key in preference to the title', () => {
        const form = {
          internalId: 'a',
          icon: 'a-icon',
          translation_key: 'a.form.key',
          title: 'My Form',
        };
        return testTranslation(form, 'a.form.keytranslated');
      });
    });

    describe('muted contacts modal', () => {
      it('should set all forms to not display muted modal when contact is not muted', () => {
        const forms = [
          { internalId: 'unmute', icon: 'icon', translation_key: 'form.unmute', title: 'unmute'},
          { internalId: 'mute', icon: 'icon', translation_key: 'form.mute', title: 'mute'},
          { internalId: 'visit', icon: 'icon', translation_key: 'form.visit', title: 'visit'}
        ];
        xmlForms.callsArgWith(2, null, forms);
        settings.resolves({
          muting: {
            unmute_forms: ['unmute']
          }
        });

        const selected = {
          type: { id: 'childType' },
          doc: { _id: 'my-contact', muted: false },
          reportLoader: Promise.resolve()
        };

        const ctrl = createController();
        return ctrl
          .getSetupPromiseForTesting()
          .then(() => scope.setSelected(selected))
          .then(() => {
            assert(
              ctrl.setRightActionBar.called,
              'right actionBar should be set'
            );
            assert.deepEqual(ctrl.setRightActionBar.args[1][0].relevantForms, [
              { code: 'unmute', icon: 'icon', title: 'form.unmutetranslated', showUnmuteModal: false},
              { code: 'mute', icon: 'icon', title: 'form.mutetranslated', showUnmuteModal: false},
              { code: 'visit', icon: 'icon', title: 'form.visittranslated', showUnmuteModal: false}
            ]);
          });
      });

      it('should set non-unmute forms ti display modal when contact is muted', () => {
        const forms = [
          { internalId: 'unmute', icon: 'icon', translation_key: 'form.unmute', title: 'unmute'},
          { internalId: 'mute', icon: 'icon', translation_key: 'form.mute', title: 'mute'},
          { internalId: 'visit', icon: 'icon', translation_key: 'form.visit', title: 'visit'}
        ];
        xmlForms.callsArgWith(2, null, forms);
        settings.resolves({
          muting: {
            unmute_forms: ['unmute']
          }
        });
        const selected = {
          type: { id: 'childType' },
          doc: { _id: 'my-contact', muted: true },
          reportLoader: Promise.resolve()
        };

        const ctrl = createController();
        return ctrl
          .getSetupPromiseForTesting()
          .then(() => scope.setSelected(selected))
          .then(() => {
            assert(
              ctrl.setRightActionBar.called,
              'right actionBar should be set'
            );
            assert.deepEqual(ctrl.setRightActionBar.args[1][0].relevantForms, [
              { code: 'unmute', icon: 'icon', title: 'form.unmutetranslated', showUnmuteModal: false},
              { code: 'mute', icon: 'icon', title: 'form.mutetranslated', showUnmuteModal: true},
              { code: 'visit', icon: 'icon', title: 'form.visittranslated', showUnmuteModal: true}
            ]);
          });
      });
    });
  });

=======
>>>>>>> 05b90b27
  describe('sets left actionBar', () => {
    it('when user has facility_id', () => {
      const ctrl = createController();
      return ctrl
        .getSetupPromiseForTesting()
        .then(() => {
          assert(ctrl.setLeftActionBar.called, 'left actionBar should be set');
          const actionBarArgs = ctrl.setLeftActionBar.getCall(0).args[0];
          assert.equal(actionBarArgs.userFacilityId, district._id);
        });
    });

    it(`when user doesn't have facility_id`, () => {
      userSettings = KarmaUtils.promiseService(null, {});
      getDataRecords = KarmaUtils.promiseService();
      const ctrl = createController();
      return ctrl
        .getSetupPromiseForTesting()
        .then(() => {
          assert(ctrl.setLeftActionBar.called);
        });
    });
  });

  describe('Search', () => {
    it('Puts the home place at the top of the list', () => {
      searchResults = [
        {
          _id: 'search-result',
        },
      ];

      return createController()
        .getSetupPromiseForTesting()
        .then(() => {
          const lhs = contactsLiveList.getList();
          assert.equal(
            lhs.length,
            2,
            'both home place and search results are shown'
          );
          assert.equal(lhs[0]._id, district._id, 'first item is home place');
          assert.equal(
            lhs[1]._id,
            'search-result',
            'second item is search result'
          );
        });
    });

    it('Only displays the home place once', () => {
      searchResults = [
        {
          _id: 'search-result',
        },
        {
          _id: district._id,
        },
      ];

      return createController()
        .getSetupPromiseForTesting()
        .then(() => {
          const lhs = contactsLiveList.getList();
          assert.equal(
            lhs.length,
            2,
            'both home place and search results are shown'
          );
          assert.equal(lhs[0]._id, district._id, 'first item is home place');
          assert.equal(
            lhs[1]._id,
            'search-result',
            'second item is search result'
          );
        });
    });

    it('Only searches for top-level places as an admin', () => {
      isAdmin = true;
      userSettings = KarmaUtils.promiseService(null, {
        facility_id: undefined,
      });
      searchResults = [
        {
          _id: 'search-result',
        },
      ];

      return createController()
        .getSetupPromiseForTesting()
        .then(() => {
          assert.deepEqual(searchService.args[0][1], {
            types: { selected: ['childType'] },
          });
          assert.equal(contactTypes.getChildren.args[0].length, 0);
          const lhs = contactsLiveList.getList();
          assert.equal(
            lhs.length,
            1,
            'both home place and search results are shown'
          );
        });
    });

    it('when paginating, does not skip the extra place for admins #4085', () => {
      isAdmin = true;
      userSettings = KarmaUtils.promiseService(null, {
        facility_id: undefined,
      });
      const searchResult = { _id: 'search-result' };
      searchResults = Array(50).fill(searchResult);

      return createController()
        .getSetupPromiseForTesting({ scrollLoaderStub })
        .then(() => {
          const lhs = contactsLiveList.getList();
          assert.equal(lhs.length, 50);
          scrollLoaderCallback();
          assert.deepEqual(searchService.args[1][2], {
            reuseExistingDom: true,
            paginating: true,
            limit: 50,
            skip: 50,
          });
        });
    });

    it('when paginating, does modify skip for non-admins #4085', () => {
      const searchResult = { _id: 'search-result' };
      searchResults = Array(50).fill(searchResult);

      return createController()
        .getSetupPromiseForTesting({ scrollLoaderStub })
        .then(() => {
          const lhs = contactsLiveList.getList();
          assert.equal(lhs.length, 51);
          scrollLoaderCallback();
          assert.deepEqual(searchService.args[1][2], {
            reuseExistingDom: true,
            paginating: true,
            limit: 50,
            skip: 50,
          });
        });
    });

    it('when refreshing list as admin, does not modify limit #4085', () => {
      isAdmin = true;
      userSettings = KarmaUtils.promiseService(null, {
        facility_id: undefined,
      });
      const searchResult = { _id: 'search-result' };
      searchResults = Array(60).fill(searchResult);

      return createController()
        .getSetupPromiseForTesting({ scrollLoaderStub })
        .then(() => {
          const lhs = contactsLiveList.getList();
          changesCallback({});
          assert.equal(lhs.length, 60);
          assert.deepInclude(searchService.args[1][2], {
            limit: 60,
            silent: true,
            withIds: false,
          });
        });
    });

    it('when refreshing list as non-admin, does modify limit #4085', () => {
      const searchResult = { _id: 'search-result' };
      searchResults = Array(60).fill(searchResult);

      return createController()
        .getSetupPromiseForTesting({ scrollLoaderStub })
        .then(() => {
          const lhs = contactsLiveList.getList();
          assert.equal(lhs.length, 61);
          changesCallback({});
          assert.equal(searchService.args[1][2].limit, 60);
          assert.equal(searchService.args[1][2].skip, undefined);
        });
    });

    it('resets limit/skip modifier when filtering #4085', () => {
      let lhs;
      const searchResult = { _id: 'search-result' };
      searchResults = Array(10).fill(searchResult);

      const ctrl = createController();
      return ctrl
        .getSetupPromiseForTesting({ scrollLoaderStub })
        .then(() => {
          lhs = contactsLiveList.getList();
          assert.equal(lhs.length, 11);
          ctrl.filters = { search: true };
          searchResults = Array(50).fill(searchResult);
          searchService.returns(Promise.resolve(searchResults));
          ctrl.search();
          assert.deepEqual(searchService.args[1][2], { limit: 50 });
          return Promise.resolve();
        })
        .then(() => {
          lhs = contactSearchLiveList.getList();
          assert.equal(lhs.length, 50);
          //aand paginate the search results, also not skipping the extra place
          scrollLoaderCallback();
          assert.deepEqual(searchService.args[2][2], {
            limit: 50,
            paginating: true,
            reuseExistingDom: true,
            skip: 50,
          });
        });
    });

    it('when paginating, does not modify the skip when it finds homeplace #4085', () => {
      const searchResult = { _id: 'search-result' };
      searchResults = Array(49).fill(searchResult);
      searchResults.push(district);

      return createController()
        .getSetupPromiseForTesting({ scrollLoaderStub })
        .then(() => {
          const lhs = contactsLiveList.getList();
          assert.equal(lhs.length, 50);
          scrollLoaderCallback();
          assert.deepEqual(searchService.args[1][2], {
            limit: 50,
            paginating: true,
            reuseExistingDom: true,
            skip: 50,
          });
        });
    });

    it('when paginating, does not modify the skip when it finds homeplace on subsequent pages #4085', () => {
      const mockResults = (count, startAt = 0) => {
        const result = [];
        for (let i = startAt; i < startAt + count; i++) {
          result.push({ _id: `search-result${i}` });
        }
        return result;
      };
      searchResults = mockResults(50);

      return createController()
        .getSetupPromiseForTesting({ scrollLoaderStub })
        .then(() => {
          const lhs = contactsLiveList.getList();
          assert.equal(lhs.length, 51);
          searchResults = mockResults(49, 50);
          searchResults.push(district);
          searchService.returns(Promise.resolve(searchResults));
          scrollLoaderCallback();
          assert.deepEqual(searchService.args[1][2], {
            limit: 50,
            paginating: true,
            reuseExistingDom: true,
            skip: 50,
          });
          return Promise.resolve();
        })
        .then(() => {
          const lhs = contactsLiveList.getList();
          assert.equal(lhs.length, 100);
          searchResults = mockResults(50, 100);
          searchService.returns(Promise.resolve(searchResults));
          scrollLoaderCallback();
          assert.deepEqual(searchService.args[2][2], {
            limit: 50,
            paginating: true,
            reuseExistingDom: true,
            skip: 100,
          });
          return Promise.resolve();
        })
        .then(() => {
          const lhs = contactsLiveList.getList();
          assert.equal(lhs.length, 150);
        });
    });
  });

  describe('Changes feed filtering', () => {
    it('filtering returns true for `contact` type documents #4080', () => {
      return createController()
        .getSetupPromiseForTesting()
        .then(() => {
          contactTypes.includes.returns(true);
          assert.equal(changesFilter({ doc: { type: 'person' } }), true);
          assert.equal(changesFilter({ doc: { type: 'clinic' } }), true);
          assert.equal(changesFilter({ doc: { type: 'health_center' } }), true);
          assert.equal(
            changesFilter({ doc: { type: 'district_hospital' } }),
            true
          );
        });
    });

    it('filtering returns false for non-`contact` type documents #4080', () => {
      return createController()
        .getSetupPromiseForTesting()
        .then(() => {
          assert.isNotOk(changesFilter({ doc: {} }));
          assert.isNotOk(changesFilter({ doc: { type: 'data_record' } }));
          assert.isNotOk(changesFilter({ doc: { type: '' } }));
        });
    });

    it('refreshes contacts list when receiving a contact change #4080', () => {
      searchResults = [
        {
          _id: 'search-result',
        },
        {
          _id: district._id,
        },
      ];

      return createController()
        .getSetupPromiseForTesting()
        .then(() => {
          changesCallback({ doc: { _id: '123' } });
          assert.equal(searchService.callCount, 2);
          assert.equal(searchService.args[1][2].limit, 50); // 50 is the minimum size just in case it's a new contact at the end of the list
        });
    });

    it('when handling deletes, does not shorten the LiveList #4080', () => {
      const searchResult = { _id: 'search-result' };
      searchResults = Array(60).fill(searchResult);

      isAdmin = true;
      userSettings = KarmaUtils.promiseService(null, {
        facility_id: undefined,
      });

      return createController()
        .getSetupPromiseForTesting()
        .then(() => {
          deadListFind.returns(true);
          changesCallback({ deleted: true, doc: {} });
          assert.equal(searchService.args[1][2].limit, 60);
        });
    });

    it('filtering returns true for contained deletions', () => {
      isAdmin = false;
      deadListContains.returns(true);
      return createController()
        .getSetupPromiseForTesting()
        .then(() => {
          assert.equal(changesFilter({ deleted: true, id: 'some_id' }), true);
          assert.equal(deadListContains.callCount, 1);
          assert.deepEqual(deadListContains.args[0], ['some_id']);
        });
    });

    // test for empty doc!
  });

  describe('last visited date', function() {
    it('does not enable LastVisitedDate features not allowed', function() {
      auth.rejects();

      const ctrl = createController();
      return ctrl
        .getSetupPromiseForTesting()
        .then(() => {
          assert.equal(auth.callCount, 1);
          assert.deepEqual(auth.args[0], ['can_view_last_visited_date']);
          assert.equal(ctrl.lastVisitedDateExtras, false);
          assert.deepEqual(ctrl.visitCountSettings, {});
          assert.equal(ctrl.sortDirection, 'alpha');
          assert.equal(ctrl.defaultSortDirection, 'alpha');
          assert.equal(settings.callCount, 1);

          assert.equal(searchService.callCount, 1);
          assert.deepEqual(searchService.args[0], [
            'contacts',
            { types: { selected: ['childType'] } },
            { limit: 50 },
            {},
            undefined,
          ]);

          ctrl.sortDirection = 'something';
          ctrl.resetFilterModel();
          assert.equal(ctrl.sortDirection, 'alpha');
        });
    });

    it('enables LastVisitedDate features when allowed', function() {
      auth.resolves();

      const ctrl = createController();
      return ctrl
        .getSetupPromiseForTesting()
        .then(() => {
          assert.equal(auth.callCount, 1);
          assert.deepEqual(auth.args[0], ['can_view_last_visited_date']);
          assert.equal(ctrl.lastVisitedDateExtras, true);
          assert.deepEqual(ctrl.visitCountSettings, {});
          assert.equal(ctrl.sortDirection, 'alpha');
          assert.equal(ctrl.defaultSortDirection, 'alpha');
          assert.equal(settings.callCount, 1);

          assert.equal(searchService.callCount, 1);
          assert.deepEqual(searchService.args[0], [
            'contacts',
            { types: { selected: ['childType'] } },
            { limit: 50 },
            {
              displayLastVisitedDate: true,
              visitCountSettings: {},
            },
            undefined,
          ]);
        });
    });

    it('saves uhc home_visits settings and default sort when correct', function() {
      auth.resolves();
      settings.resolves({
        uhc: {
          contacts_default_sort: false,
          visit_count: {
            month_start_date: false,
            visit_count_goal: 1,
          },
        },
      });

      const ctrl = createController();
      return ctrl
        .getSetupPromiseForTesting()
        .then(() => {
          assert.equal(auth.callCount, 1);
          assert.deepEqual(auth.args[0], ['can_view_last_visited_date']);

          assert.equal(ctrl.lastVisitedDateExtras, true);
          assert.deepEqual(ctrl.visitCountSettings, {
            monthStartDate: false,
            visitCountGoal: 1,
          });
          assert.equal(ctrl.sortDirection, 'alpha');
          assert.equal(settings.callCount, 1);

          assert.equal(searchService.callCount, 1);
          assert.deepEqual(searchService.args[0], [
            'contacts',
            { types: { selected: ['childType'] } },
            { limit: 50 },
            {
              displayLastVisitedDate: true,
              visitCountSettings: { monthStartDate: false, visitCountGoal: 1 },
            },
            undefined,
          ]);
        });
    });

    it('always saves default sort', function() {
      auth.resolves();
      settings.resolves({
        uhc: {
          contacts_default_sort: 'something',
          visit_count: {
            month_start_date: false,
            visit_count_goal: 1,
          },
        },
      });

      const ctrl = createController();
      return ctrl
        .getSetupPromiseForTesting()
        .then(() => {
          assert.equal(auth.callCount, 1);
          assert.deepEqual(auth.args[0], ['can_view_last_visited_date']);

          assert.equal(ctrl.lastVisitedDateExtras, true);
          assert.deepEqual(ctrl.visitCountSettings, {
            monthStartDate: false,
            visitCountGoal: 1,
          });
          assert.equal(ctrl.sortDirection, 'something');
          assert.equal(settings.callCount, 1);

          assert.equal(searchService.callCount, 1);
          assert.deepEqual(searchService.args[0], [
            'contacts',
            { types: { selected: ['childType'] } },
            { limit: 50 },
            {
              displayLastVisitedDate: true,
              visitCountSettings: { monthStartDate: false, visitCountGoal: 1 },
            },
            undefined,
          ]);

          ctrl.sortDirection = 'somethingElse';
          ctrl.resetFilterModel();
          assert.equal(ctrl.sortDirection, 'something');
        });
    });

    it('saves uhc default sorting', function() {
      auth.resolves();
      settings.resolves({
        uhc: {
          contacts_default_sort: 'last_visited_date',
          visit_count: {
            month_start_date: 25,
            visit_count_goal: 125,
          },
        },
      });

      const ctrl = createController();
      return ctrl
        .getSetupPromiseForTesting()
        .then(() => {
          assert.equal(auth.callCount, 1);
          assert.deepEqual(auth.args[0], ['can_view_last_visited_date']);

          assert.equal(ctrl.lastVisitedDateExtras, true);
          assert.deepEqual(ctrl.visitCountSettings, {
            monthStartDate: 25,
            visitCountGoal: 125,
          });
          assert.equal(ctrl.sortDirection, 'last_visited_date');
          assert.equal(ctrl.defaultSortDirection, 'last_visited_date');
          assert.equal(settings.callCount, 1);

          assert.equal(searchService.callCount, 1);
          assert.deepEqual(searchService.args[0], [
            'contacts',
            { types: { selected: ['childType'] } },
            { limit: 50 },
            {
              displayLastVisitedDate: true,
              visitCountSettings: { monthStartDate: 25, visitCountGoal: 125 },
              sortByLastVisitedDate: true,
            },
            undefined,
          ]);

          ctrl.sortDirection = 'something';
          ctrl.resetFilterModel();
          assert.equal(ctrl.sortDirection, 'last_visited_date');
        });
    });

    it('changes listener filters relevant last visited reports when feature is enabled', () => {
      auth.resolves();
      const relevantReport = {
        type: 'data_record',
        form: 'home_visit',
        fields: { visited_contact_uuid: 'something' },
      };
      const deletedReport = {
        type: 'data_record',
        form: 'home_visit',
        fields: { visited_contact_uuid: 'something' },
        _deleted: true,
      };
      const irrelevantReports = [
        {
          type: 'data_record',
          form: 'home_visit',
          fields: { visited_contact_uuid: 'else' },
        },
        { type: 'data_record', form: 'home_visit', fields: { uuid: 'bla' } },
        { type: 'data_record', form: 'home_visit' },
        {
          type: 'something',
          form: 'home_visit',
          fields: { visited_contact_uuid: 'something' },
        },
        {
          type: 'data_record',
          form: 'home_visit',
          fields: { visited_contact_uuid: 'irrelevant' },
          _deleted: true
        }
      ];

      deadListContains.returns(false);
      deadListContains.withArgs('something').returns(true);

      return createController()
        .getSetupPromiseForTesting()
        .then(() => {
          assert.equal(!!changesFilter({ doc: relevantReport, id: 'relevantReport' }), true);
          assert.equal(!!changesFilter({ doc: irrelevantReports[0], id: 'irrelevant1' }), false);
          assert.equal(!!changesFilter({ doc: irrelevantReports[1], id: 'irrelevant2' }), false);
          assert.equal(!!changesFilter({ doc: irrelevantReports[2], id: 'irrelevant3' }), false);
          assert.equal(!!changesFilter({ doc: irrelevantReports[3], id: 'irrelevant4' }), false);
          assert.equal(!!changesFilter({ doc: irrelevantReports[4], id: 'irrelevant5' }), false);
          assert.equal(!!changesFilter({ doc: deletedReport, deleted: true }), true);
        });
    });

    it('changes listener filters deleted visit reports when sorting by last visited date', () => {
      auth.resolves();
      const deletedReport = {
        type: 'data_record',
        form: 'home_visit',
        fields: { visited_contact_uuid: 'deleted' },
        _deleted: true,
      };
      deadListContains.returns(false);

      const ctrl = createController();
      return ctrl
        .getSetupPromiseForTesting()
        .then(() => {
          ctrl.sortDirection = 'last_visited_date';
          assert.equal(
            !!changesFilter({ doc: deletedReport, deleted: true }),
            true
          );
        });
    });

    it('changes listener does not filter last visited reports when feature is disabled', () => {
      auth.rejects();
      const relevantReport = {
        type: 'data_record',
        form: 'home_visit',
        fields: { visited_contact_uuid: 'something' },
      };
      const irrelevantReports = [
        {
          type: 'data_record',
          form: 'home_visit',
          fields: { visited_contact_uuid: 'else' },
        },
        { type: 'data_record', form: 'home_visit', fields: { uuid: 'bla' } },
        { type: 'data_record', form: 'home_visit' },
        {
          type: 'something',
          form: 'home_visit',
          fields: { visited_contact_uuid: 'something' },
        },
      ];

      deadListContains.returns(false);
      deadListContains.withArgs('something').returns(true);

      return createController()
        .getSetupPromiseForTesting()
        .then(() => {
          assert.equal(!!changesFilter({ doc: relevantReport }), false);
          assert.equal(!!changesFilter({ doc: irrelevantReports[0] }), false);
          assert.equal(!!changesFilter({ doc: irrelevantReports[1] }), false);
          assert.equal(!!changesFilter({ doc: irrelevantReports[2] }), false);
          assert.equal(!!changesFilter({ doc: irrelevantReports[3] }), false);

          assert.equal(deadListContains.callCount, 0);
        });
    });

    describe('fully refreshing LHS list', () => {
      const relevantVisitReport = {
          type: 'data_record',
          form: 'home_visit',
          fields: { visited_contact_uuid: 4 },
        },
        irrelevantReport = {
          type: 'data_record',
          form: 'somethibg',
          fields: {},
        },
        irrelevantVisitReport = {
          type: 'data_record',
          form: 'home_visit',
          fields: { visited_contact_uuid: 122 },
        },
        deletedVisitReport = {
          type: 'data_record',
          form: 'home_visit',
          fields: { visited_contact_uuid: 122 },
          _deleted: true,
        },
        someContact = { type: 'person', _id: 1 };

      describe('uhc visits enabled', () => {
        beforeEach(() => {
          auth.resolves();
          deadListContains.withArgs(4).returns(true);
        });
        describe('alpha default sorting', () => {
          it('does not require refreshing when sorting is `alpha` and visit report is received', () => {
            return createController()
              .getSetupPromiseForTesting()
              .then(() => {
                Array.apply(null, Array(60)).forEach((k, i) =>
                  contactsLiveList.insert({ _id: i })
                );
                assert.equal(searchService.callCount, 1);
                return Promise.all([
                  changesCallback({ doc: relevantVisitReport }),
                  changesCallback({ doc: irrelevantReport }),
                  changesCallback({ doc: irrelevantVisitReport }),
                  changesCallback({ doc: deletedVisitReport, deleted: true }),
                  changesCallback({ doc: someContact }),
                ]).then(() => {
                  assert.equal(searchService.callCount, 6);

                  for (let i = 1; i < 6; i++) {
                    assert.deepEqual(searchService.args[i], [
                      'contacts',
                      { types: { selected: ['childType'] } },
                      { limit: 60, withIds: false, silent: true, reuseExistingDom: true },
                      { displayLastVisitedDate: true, visitCountSettings: {} },
                      undefined,
                    ]);
                  }
                });
              });
          });

          it('does require refreshing when sorting is `last_visited_date` and visit report is received', () => {
            const ctrl = createController();
            return ctrl
              .getSetupPromiseForTesting()
              .then(() => {
                Array.apply(null, Array(5)).forEach((k, i) =>
                  contactsLiveList.insert({ _id: i })
                );
                assert.equal(searchService.callCount, 1);
                ctrl.sortDirection = 'last_visited_date';

                return Promise.all([
                  changesCallback({ doc: relevantVisitReport }),
                  changesCallback({ doc: irrelevantReport }),
                  changesCallback({ doc: irrelevantVisitReport }),
                  changesCallback({ doc: deletedVisitReport, deleted: true }),
                  changesCallback({ doc: someContact }),
                ]).then(() => {
                  assert.equal(searchService.callCount, 6);
                  assert.deepEqual(searchService.args[1], [
                    'contacts',
                    { types: { selected: ['childType'] } },
                    { limit: 49, withIds: true, silent: true, reuseExistingDom: true },
                    {
                      displayLastVisitedDate: true,
                      visitCountSettings: {},
                      sortByLastVisitedDate: true,
                    },
                    ['abcde', 0, 1, 2, 3, 4],
                  ]);

                  for (let i = 2; i < 6; i++) {
                    assert.deepEqual(searchService.args[i], [
                      'contacts',
                      { types: { selected: ['childType'] } },
                      { limit: 49, withIds: false, silent: true, reuseExistingDom: true },
                      {
                        displayLastVisitedDate: true,
                        visitCountSettings: {},
                        sortByLastVisitedDate: true,
                      },
                      undefined,
                    ]);
                  }
                });
              });
          });
        });

        describe('last_visited_date default sorting', () => {
          beforeEach(() => {
            settings.resolves({
              uhc: { contacts_default_sort: 'last_visited_date' },
            });
          });

          it('does not require refreshing when sorting is `alpha` and visit report is received', () => {
            const ctrl = createController();
            return ctrl
              .getSetupPromiseForTesting()
              .then(() => {
                ctrl.sortDirection = 'alpha';
                Array.apply(null, Array(5)).forEach((k, i) =>
                  contactsLiveList.insert({ _id: i })
                );
                assert.equal(searchService.callCount, 1);
                return Promise.all([
                  changesCallback({ doc: relevantVisitReport }),
                  changesCallback({ doc: irrelevantReport }),
                  changesCallback({ doc: irrelevantVisitReport }),
                  changesCallback({ doc: deletedVisitReport, deleted: true }),
                  changesCallback({ doc: someContact }),
                ]).then(() => {
                  assert.equal(searchService.callCount, 6);

                  for (let i = 1; i < 6; i++) {
                    assert.deepEqual(searchService.args[i], [
                      'contacts',
                      { types: { selected: ['childType'] } },
                      { limit: 49, withIds: false, silent: true, reuseExistingDom: true },
                      { displayLastVisitedDate: true, visitCountSettings: {} },
                      undefined,
                    ]);
                  }
                });
              });
          });

          it('does require refreshing when sorting is `last_visited_date` and visit report is received', () => {
            return createController()
              .getSetupPromiseForTesting()
              .then(() => {
                Array.apply(null, Array(5)).forEach((k, i) =>
                  contactsLiveList.insert({ _id: i })
                );
                assert.equal(searchService.callCount, 1);

                return Promise.all([
                  changesCallback({ doc: relevantVisitReport }),
                  changesCallback({ doc: irrelevantReport }),
                  changesCallback({ doc: irrelevantVisitReport }),
                  changesCallback({ doc: deletedVisitReport, deleted: true }),
                  changesCallback({ doc: someContact }),
                ]).then(() => {
                  assert.equal(searchService.callCount, 6);
                  assert.deepEqual(searchService.args[1], [
                    'contacts',
                    { types: { selected: ['childType'] } },
                    { limit: 49, withIds: true, silent: true, reuseExistingDom: true },
                    {
                      displayLastVisitedDate: true,
                      visitCountSettings: {},
                      sortByLastVisitedDate: true,
                    },
                    ['abcde', 0, 1, 2, 3, 4],
                  ]);

                  for (let i = 2; i < 6; i++) {
                    assert.deepEqual(searchService.args[i], [
                      'contacts',
                      { types: { selected: ['childType'] } },
                      { limit: 49, withIds: false, silent: true, reuseExistingDom: true },
                      {
                        displayLastVisitedDate: true,
                        visitCountSettings: {},
                        sortByLastVisitedDate: true,
                      },
                      undefined,
                    ]);
                  }
                });
              });
          });
        });
      });

      describe('uhc visits disabled', () => {
        beforeEach(() => {
          auth.rejects();
          deadListContains.withArgs(4).returns(true);
        });

        describe('alpha default sorting', () => {
          it('does not require refreshing when sorting is `alpha` and visit report is received', () => {
            return createController()
              .getSetupPromiseForTesting()
              .then(() => {
                Array.apply(null, Array(5)).forEach((k, i) =>
                  contactsLiveList.insert({ _id: i })
                );
                assert.equal(searchService.callCount, 1);
                return Promise.all([
                  changesCallback({ doc: relevantVisitReport }),
                  changesCallback({ doc: irrelevantReport }),
                  changesCallback({ doc: irrelevantVisitReport }),
                  changesCallback({ doc: deletedVisitReport, deleted: true }),
                  changesCallback({ doc: someContact }),
                ]).then(() => {
                  assert.equal(searchService.callCount, 6);

                  for (let i = 1; i < 6; i++) {
                    assert.deepEqual(searchService.args[i], [
                      'contacts',
                      { types: { selected: ['childType'] } },
                      { limit: 49, withIds: false, silent: true, reuseExistingDom: true },
                      {},
                      undefined,
                    ]);
                  }
                });
              });
          });
        });

        describe('last_visited_date default sorting', () => {
          beforeEach(() => {
            settings.resolves({
              uhc: { contacts_default_sort: 'last_visited_date' },
            });
          });

          it('does require refreshing when sorting is `last_visited_date` and visit report is received', () => {
            return createController()
              .getSetupPromiseForTesting()
              .then(() => {
                Array.apply(null, Array(5)).forEach((k, i) =>
                  contactsLiveList.insert({ _id: i })
                );
                assert.equal(searchService.callCount, 1);

                return Promise.all([
                  changesCallback({ doc: relevantVisitReport }),
                  changesCallback({ doc: irrelevantReport }),
                  changesCallback({ doc: irrelevantVisitReport }),
                  changesCallback({ doc: deletedVisitReport, deleted: true }),
                  changesCallback({ doc: someContact }),
                ]).then(() => {
                  assert.equal(searchService.callCount, 6);

                  for (let i = 1; i < 6; i++) {
                    assert.deepEqual(searchService.args[2], [
                      'contacts',
                      { types: { selected: ['childType'] } },
                      { limit: 49, withIds: false, silent: true, reuseExistingDom: true },
                      {},
                      undefined,
                    ]);
                  }
                });
              });
          });
        });
      });

      describe('uhc disabled for DB admins', () => {
        it('should disable UHC for DB admins', () => {
          settings.resolves({ uhc: { contacts_default_sort: 'last_visited_date' }});
          isDbAdmin.returns(true);

          return createController()
            .getSetupPromiseForTesting()
            .then(() => {
              assert.equal(auth.callCount, 0);
              assert.equal(searchService.callCount, 1);
              assert.deepEqual(searchService.args[0], [
                'contacts',
                { types: { selected: ['childType'] } },
                { limit: 50 },
                {},
                undefined,
              ]);
            });
        });
      });
    });
  });

  describe('destroy', () => {
    it('should reset liveList when destroyed', () => {
      createController();
      scope.$destroy();
      assert.equal(liveListReset.callCount, 1);
      assert.deepEqual(liveListReset.args[0], ['contacts', 'contact-search']);
    });
  });
});<|MERGE_RESOLUTION|>--- conflicted
+++ resolved
@@ -181,336 +181,7 @@
     };
   }));
 
-<<<<<<< HEAD
-  it('sets title', () => {
-    const selected = {
-      doc: district,
-      type: { id: 'place', name_key: typeLabel }
-    };
-    const ctrl = createController();
-    return ctrl
-      .getSetupPromiseForTesting()
-      .then(() => scope.setSelected(selected))
-      .then(() => {
-        assert(ctrl.setTitle.called, 'title should be set');
-        assert.equal(
-          ctrl.setTitle.getCall(0).args[0],
-          typeLabel + 'translated'
-        );
-        assert(liveListInit.called);
-        assert.deepEqual(liveListInit.args[0], [scope, 'contacts', 'contact-search']);
-      });
-  });
-
-  describe('selecting contacts', () => {
-    let ctrl;
-    const testContactSelection = selected => {
-      ctrl = createController();
-      return ctrl
-        .getSetupPromiseForTesting()
-        .then(() => scope.setSelected(selected));
-    };
-
-    it('set selected contact', () => {
-      return testContactSelection({ doc: district, type: { id: 'place' } }).then(() => {
-        assert.checkDeepProperties(getSelectedContact().doc, district);
-        assert(ctrl.setRightActionBar.called);
-      });
-    });
-
-    it('throws an error, sets a scope variable and resets the action bar when contact cannot be selected', () => {
-      contactSummary.returns(Promise.reject());
-      return testContactSelection({ doc: district, type: { id: 'place' } })
-        .then(() => {
-          throw new Error('Expected error to be thrown');
-        })
-        .catch(() => {
-          assert.checkDeepProperties(getSelectedContact(), { doc: district, error: true });
-          assert.equal(ctrl.setRightActionBar.callCount, 1);
-          assert.equal(ctrl.clearRightActionBar.callCount, 1);
-        });
-    });
-
-    it('should not get tasks when not allowed', () => {
-      auth.withArgs('can_view_tasks').rejects();
-      return testContactSelection({ doc: district }).then(() => {
-        assert.checkDeepProperties(getSelectedContact().doc, district);
-        assert(ctrl.setRightActionBar.called);
-        assert(auth.withArgs('can_view_tasks').called);
-        assert(!tasksForContact.called);
-      });
-    });
-
-    it('should get tasks when allowed', () => {
-      auth.withArgs('can_view_tasks').resolves();
-      return testContactSelection({ doc: district }).then(() => {
-        assert.checkDeepProperties(getSelectedContact().doc, district);
-        assert(ctrl.setRightActionBar.called);
-        assert(auth.withArgs('can_view_tasks').called);
-        assert.equal(tasksForContact.callCount, 1);
-        assert.deepEqual(tasksForContact.args[0][0].doc, getSelectedContact().doc);
-      });
-    });
-
-    it('should store tasks in redux store', () => {
-      auth.resolves();
-      const tasks = [
-        {
-          _id: 'task-doc',
-          emission: {
-            _id: 'emission',
-            startTime: 0,
-            dueDate: 1,
-            endTime: 2,
-          },
-        }
-      ];
-      tasksForContact.resolves(tasks);
-      auth.withArgs('can_view_tasks').resolves();
-
-      return testContactSelection({ doc: district }).then(() => {
-        assert(auth.withArgs('can_view_tasks').called);
-        assert.equal(tasksForContact.callCount, 1);
-        assert.deepEqual(getSelectedContact().tasks, [tasks[0].emission]);
-      });
-    });
-  });
-
-  describe('sets right actionBar', () => {
-    const testRightActionBar = (selected, person, assertions) => {
-      selected.reportLoader = Promise.resolve();
-      selected.type = person ? { id: 'person', person: true } : { id: 'place' };
-      const ctrl = createController();
-      return ctrl
-        .getSetupPromiseForTesting()
-        .then(() => scope.setSelected(selected))
-        .then(() => {
-          assert(ctrl.setRightActionBar.called, 'right actionBar should be set');
-          assertions(ctrl.setRightActionBar.getCall(1).args[0]);
-        });
-    };
-
-    it('for the New Place button', () => {
-      return testRightActionBar({ doc: district }, true, actionBarArgs => {
-        assert.deepEqual(actionBarArgs.childTypes, [{
-          menu_icon: 'fa-building',
-          menu_key: 'Add place',
-          permission: 'can_create_places',
-          types: [ { id: childType, icon: icon } ]
-        }]);
-      });
-    });
-
-    it('no New Place button if no child type', () => {
-      contactTypes.getChildren.resolves([]);
-      return testRightActionBar({ doc: person }, true, actionBarArgs => {
-        assert.deepEqual(actionBarArgs.childTypes, []);
-        // But the other buttons are there!
-        assert.equal(actionBarArgs.relevantForms.length, 1);
-        assert.equal(actionBarArgs.relevantForms[0].code, 'a-form');
-        assert.deepEqual(actionBarArgs.sendTo, person);
-      });
-    });
-
-    it('for the Message and Call buttons', () => {
-      return testRightActionBar({ doc: person }, true, actionBarArgs => {
-        assert.checkDeepProperties(actionBarArgs.sendTo, person);
-      });
-    });
-
-    it('no Message and Call buttons if doc is not person', () => {
-      return testRightActionBar({ doc: district }, false, actionBarArgs => {
-        assert.equal(actionBarArgs.sendTo, '');
-      });
-    });
-
-    it('for the New Action button', () => {
-      return testRightActionBar({ doc: person }, true, actionBarArgs => {
-        assert.equal(actionBarArgs.relevantForms.length, 1);
-        assert.equal(actionBarArgs.relevantForms[0].code, 'a-form');
-      });
-    });
-
-    it(`sets the actionbar partially if it couldn't get forms`, () => {
-      xmlForms.callsArgWith(2, { error: 'no forms brew' }); // call the callback
-      return testRightActionBar({ doc: person }, true, actionBarArgs => {
-        assert.equal(actionBarArgs.relevantForms, undefined);
-        assert.checkDeepProperties(actionBarArgs.sendTo, person);
-        assert.deepEqual(actionBarArgs.childTypes, [{
-          menu_icon: 'fa-building',
-          menu_key: 'Add place',
-          permission: 'can_create_places',
-          types: [ { id: childType, icon: icon } ]
-        }]);
-      });
-    });
-
-    it('disables editing for own place', () => {
-      return testRightActionBar({ doc: district }, true, actionBarArgs => {
-        assert.equal(actionBarArgs.canEdit, false);
-      });
-    });
-
-    it('enables editing for not own place', () => {
-      return testRightActionBar({ doc: person }, true, actionBarArgs => {
-        assert.equal(actionBarArgs.canEdit, true);
-      });
-    });
-
-    it('disables deleting for places with children', () => {
-      return testRightActionBar(
-        { doc: district, children: [ { contacts: [ district ] } ] },
-        true,
-        actionBarArgs => {
-          assert.equal(actionBarArgs.canDelete, false);
-        }
-      );
-    });
-
-    it('enables deleting for leaf nodes', () => {
-      return testRightActionBar(
-        { doc: district, children: [] },
-        true,
-        actionBarArgs => {
-          assert.equal(actionBarArgs.canDelete, true);
-        }
-      );
-    });
-
-    it('enables deleting for nodes with no children', () => {
-      return testRightActionBar(
-        { doc: district, children: [ { contacts: [] } ] },
-        true,
-        actionBarArgs => {
-          assert.equal(actionBarArgs.canDelete, true);
-        }
-      );
-    });
-
-    describe('translates form titles', () => {
-      const testTranslation = (form, expectedTitle) => {
-        xmlForms.callsArgWith(2, null, [form]);
-        const selected = {
-          type: { id: 'childType' },
-          doc: district,
-          reportLoader: Promise.resolve()
-        };
-        const ctrl = createController();
-        return ctrl
-          .getSetupPromiseForTesting()
-          .then(() => scope.setSelected(selected))
-          .then(() => {
-            assert(
-              ctrl.setRightActionBar.called,
-              'right actionBar should be set'
-            );
-            const actionBarArgs = ctrl.setRightActionBar.getCall(1).args[0];
-            assert.deepEqual(actionBarArgs.relevantForms.length, 1);
-            assert.equal(actionBarArgs.relevantForms[0].title, expectedTitle);
-          });
-      };
-
-      it('uses the translation_key', () => {
-        const form = {
-          internalId: 'a',
-          icon: 'a-icon',
-          translation_key: 'a.form.key',
-        };
-        return testTranslation(form, 'a.form.keytranslated');
-      });
-
-      it('uses the title', () => {
-        const form = { internalId: 'a', icon: 'a-icon', title: 'My Form' };
-        return testTranslation(form, 'TranslateFrom:My Form');
-      });
-
-      it('uses the translation_key in preference to the title', () => {
-        const form = {
-          internalId: 'a',
-          icon: 'a-icon',
-          translation_key: 'a.form.key',
-          title: 'My Form',
-        };
-        return testTranslation(form, 'a.form.keytranslated');
-      });
-    });
-
-    describe('muted contacts modal', () => {
-      it('should set all forms to not display muted modal when contact is not muted', () => {
-        const forms = [
-          { internalId: 'unmute', icon: 'icon', translation_key: 'form.unmute', title: 'unmute'},
-          { internalId: 'mute', icon: 'icon', translation_key: 'form.mute', title: 'mute'},
-          { internalId: 'visit', icon: 'icon', translation_key: 'form.visit', title: 'visit'}
-        ];
-        xmlForms.callsArgWith(2, null, forms);
-        settings.resolves({
-          muting: {
-            unmute_forms: ['unmute']
-          }
-        });
-
-        const selected = {
-          type: { id: 'childType' },
-          doc: { _id: 'my-contact', muted: false },
-          reportLoader: Promise.resolve()
-        };
-
-        const ctrl = createController();
-        return ctrl
-          .getSetupPromiseForTesting()
-          .then(() => scope.setSelected(selected))
-          .then(() => {
-            assert(
-              ctrl.setRightActionBar.called,
-              'right actionBar should be set'
-            );
-            assert.deepEqual(ctrl.setRightActionBar.args[1][0].relevantForms, [
-              { code: 'unmute', icon: 'icon', title: 'form.unmutetranslated', showUnmuteModal: false},
-              { code: 'mute', icon: 'icon', title: 'form.mutetranslated', showUnmuteModal: false},
-              { code: 'visit', icon: 'icon', title: 'form.visittranslated', showUnmuteModal: false}
-            ]);
-          });
-      });
-
-      it('should set non-unmute forms ti display modal when contact is muted', () => {
-        const forms = [
-          { internalId: 'unmute', icon: 'icon', translation_key: 'form.unmute', title: 'unmute'},
-          { internalId: 'mute', icon: 'icon', translation_key: 'form.mute', title: 'mute'},
-          { internalId: 'visit', icon: 'icon', translation_key: 'form.visit', title: 'visit'}
-        ];
-        xmlForms.callsArgWith(2, null, forms);
-        settings.resolves({
-          muting: {
-            unmute_forms: ['unmute']
-          }
-        });
-        const selected = {
-          type: { id: 'childType' },
-          doc: { _id: 'my-contact', muted: true },
-          reportLoader: Promise.resolve()
-        };
-
-        const ctrl = createController();
-        return ctrl
-          .getSetupPromiseForTesting()
-          .then(() => scope.setSelected(selected))
-          .then(() => {
-            assert(
-              ctrl.setRightActionBar.called,
-              'right actionBar should be set'
-            );
-            assert.deepEqual(ctrl.setRightActionBar.args[1][0].relevantForms, [
-              { code: 'unmute', icon: 'icon', title: 'form.unmutetranslated', showUnmuteModal: false},
-              { code: 'mute', icon: 'icon', title: 'form.mutetranslated', showUnmuteModal: true},
-              { code: 'visit', icon: 'icon', title: 'form.visittranslated', showUnmuteModal: true}
-            ]);
-          });
-      });
-    });
-  });
-
-=======
->>>>>>> 05b90b27
+
   describe('sets left actionBar', () => {
     it('when user has facility_id', () => {
       const ctrl = createController();
